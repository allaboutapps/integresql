# IntegreSQL

`IntegreSQL` manages isolated PostgreSQL databases for your integration tests.

Do your engineers a favour by allowing them to write fast executing, parallel and deterministic integration tests utilizing **real** PostgreSQL test databases. Resemble your live environment in tests as close as possible.   

[![](https://img.shields.io/docker/image-size/allaboutapps/integresql)](https://hub.docker.com/r/allaboutapps/integresql) [![](https://img.shields.io/docker/pulls/allaboutapps/integresql)](https://hub.docker.com/r/allaboutapps/integresql) [![Docker Cloud Build Status](https://img.shields.io/docker/cloud/build/allaboutapps/integresql)](https://hub.docker.com/r/allaboutapps/integresql) [![](https://goreportcard.com/badge/github.com/allaboutapps/integresql)](https://goreportcard.com/report/github.com/allaboutapps/integresql) ![](https://github.com/allaboutapps/integresql/workflows/build/badge.svg?branch=master)

- [IntegreSQL](#integresql)
  - [Background](#background)
    - [Approach 0: Leaking database mutations for subsequent tests](#approach-0-leaking-database-mutations-for-subsequent-tests)
    - [Approach 1: Isolating by resetting](#approach-1-isolating-by-resetting)
    - [Approach 2a: Isolation by transactions](#approach-2a-isolation-by-transactions)
    - [Approach 2b: Isolation by mocking](#approach-2b-isolation-by-mocking)
    - [Approach 3a: Isolation by templates](#approach-3a-isolation-by-templates)
    - [Approach 3b: Isolation by cached templates](#approach-3b-isolation-by-cached-templates)
    - [Approach 3c: Isolation by cached templates and pool](#approach-3c-isolation-by-cached-templates-and-pool)
      - [Approach 3c benchmark 1: Baseline](#approach-3c-benchmark-1-baseline)
      - [Approach 3c benchmark 2: Small project](#approach-3c-benchmark-2-small-project)
    - [Final approach: IntegreSQL](#final-approach-integresql)
      - [Integrate by client lib](#integrate-by-client-lib)
      - [Integrate by RESTful JSON calls](#integrate-by-restful-json-calls)
      - [Demo](#demo)
  - [Install](#install)
    - [Install using Docker (preferred)](#install-using-docker-preferred)
    - [Install locally](#install-locally)
  - [Configuration](#configuration)
  - [Usage](#usage)
    - [Run using Docker (preferred)](#run-using-docker-preferred)
    - [Run locally](#run-locally)
  - [Contributing](#contributing)
    - [Development setup](#development-setup)
    - [Development quickstart](#development-quickstart)
  - [Maintainers](#maintainers)
  - [License](#license)

## Background

We came a long way to realize that something just did not feel right with our PostgreSQL integration testing strategies.
This is a loose summary of how this project came to life.

### Approach 0: Leaking database mutations for subsequent tests

Testing our customer backends actually started quite simple:

* Test runner starts
* Recreate a PostgreSQL test database
* Apply all migrations
* Seed all fixtures
* Utilizing the same PostgreSQL test database for each test:
  * **Run your test code** 
* Test runner ends

It's quite easy to spot the problem with this approach. Data may be mutated by any single test and is visible from all subsequent tests. It becomes cumbersome to make changes in your test code if you can't rely on a clean state in each and every test.

### Approach 1: Isolating by resetting

Let's try to fix that like this:

* Test runner starts
* Recreate a PostgreSQL test database
* **Before each** test: 
  * Truncate
  * Apply all migrations
  * Seed all fixtures
* Utilizing the same PostgreSQL test database for each test:
  * **Run your test code** 
* Test runner ends

Well, it's now isolated - but testing time has increased by a rather high factor and is totally dependent on your truncate/migrate/seed operations.

### Approach 2a: Isolation by transactions

What about using database transactions?

* Test runner starts
* Recreate a PostgreSQL test database
* Apply all migrations
* Seed all fixtures
* **Before each** test: 
  * Start a new database transaction
* Utilizing the same PostgreSQL test database for each test:
  * **Run your test code** 
* **After each** test:
  * Rollback the database transaction
* Test runner ends

After spending various time to rewrite all code to actually use the injected database transaction in each code, you realize that nested transactions are not supported and can only be poorly emulated using save points. All database transaction specific business code, especially their potential error state, is not properly testable this way. You therefore ditch this approach.

### Approach 2b: Isolation by mocking

What about using database mocks?

* Test runner starts
* Utilizing an in-memory mock database isolated for each test:
  * **Run your test code** 
* Test runner ends

I'm generally not a fan of emulating database behavior through a mocking layer while testing/implementing. Even minor version changes of PostgreSQL plus it's extensions (e.g. PostGIS) may introduce slight differences, e.g. how indices are used, function deprecations, query planner, etc. . It might not even be an erroneous result, just performance regressions or slight sorting differences in the returned query result.

We try to approximate local/test and live as close as possible, therefore using the same database, with the same extensions in their exact same version is a hard requirement for us while implementing/testing locally.

### Approach 3a: Isolation by templates

We discovered that using [PostgreSQL templates](https://supabase.com/blog/2020/07/09/postgresql-templates) and creating the actual new test database from them is quite fast, let's to this:

* Test runner starts
* Recreate a PostgreSQL template database
* Apply all migrations
* Seed all fixtures
* **Before each** test: 
  * Create a new PostgreSQL test database from our already migrated/seeded template database
* Utilizing a new isolated PostgreSQL test database for each test:
  * **Run your test code** 
* Test runner ends

Well, we are up in speed again, but we still can do better, how about...

### Approach 3b: Isolation by cached templates

* Test runner starts
* Check migrations/fixtures have changed (hash over all related files)
  * Yes
    * Recreate a PostgreSQL template database
    * Apply all migrations
    * Seed all fixtures
  * No, nothing has changed
    * Simply reuse the previous PostgreSQL template database
* **Before each** test: 
  * Create a new PostgreSQL test database from our already migrated/seeded template database
* Utilizing a new isolated PostgreSQL test database for each test:
  * **Run your test code** 
* Test runner ends

This gives a significant speed bump as we no longer need to recreate our template database if no files related to the database structure or fixtures have changed. However, we still need to create a new PostgreSQL test database from a template before running any test. Even though this is quite fast, could we do better?

### Approach 3c: Isolation by cached templates and pool

* Test runner starts
* Check migrations/fixtures have changed (hash over all related files)
  * Yes
    * Recreate a PostgreSQL template database
    * Apply all migrations
    * Seed all fixtures
  * No, nothing has changed
    * Simply reuse the previous PostgreSQL template database
* Create a pool of n PostgreSQL test databases from our already migrated/seeded template database
* **Before each** test: 
  * Select the first new PostgreSQL test database that is ready from the test pool
* Utilizing your selected PostgreSQL test database from the test pool for each test:
  * **Run your test code** 
* **After each** test: 
  * If there are still tests lefts to run add some additional PostgreSQL test databases from our already migrated/seeded template database
* Test runner ends

Finally, by keeping a warm pool of test database we arrive at the speed of Approach 0, while having the isolation gurantees of all subsequent approaches.
This is actually the (simplified) strategy, that we have used in [allaboutapps-backend-stack](https://github.com/allaboutapps/aaa-backend-stack) for many years.

#### Approach 3c benchmark 1: Baseline

Here's a quick benchmark of how this strategy typically performed back then:

```
--- ----------------<storageHelper strategy report>---------------- ---
    replicas switched:          50     avg=11ms min=1ms max=445ms
    replicas awaited:           1      prebuffer=8 avg=436ms max=436ms
    background replicas:        58     avg=272ms min=41ms max=474ms
    - warm up template (cold):  82%    2675ms
        * truncate:             62%    2032ms
        * migrate:              18%    594ms
        * seed:                 1%     45ms
    - switching:                17%    571ms
        * disconnect:           1%     42ms
        * switch replica:       14%    470ms
            - resolve next:     1%     34ms
            - await next:       13%    436ms
        * reinitialize:         1%     57ms
    strategy related time:      ---    3246ms
    vs total executed time:     20%    15538ms
--- ---------------</ storageHelper strategy report>--------------- ---
```

This is a rather small testsuite with `50` tests and with a tiny database. Thus the whole test run was finished in `~15sec`. `~2.7sec` were spend setting up the template within the warm up (truncate + migrate + seed) and `~0.6sec` in total waiting for a new test/replica databases to become available for a test. We spend `~20%` of our total execution time running / waiting inside our test strategy approach. 

This a cold start. You pay for this warm-up flow only if no template database was cached by a previous test run (if your migrations + fixtures files - the `hash` over these files - hasn't changed).

A new test database (called a replica here) from this tiny template database took max. `~500ms` to create, on avg. this was ~halfed and most importantly can be done in the background (while some tests already execute).

The cool thing about having a warm pool of replicas setup in the background, is that selecting new replicas from the pool is blazingly fast, as typically they *will be already ready* when it's time to execute the next test. For instance, it took `~500ms` max. and **`11ms` on avg.** to select a new replica for all subsequent tests (we only had to wait once until a replica became available for usage within a test - typically it's the first test to be executed).

#### Approach 3c benchmark 2: Small project

Let's look at a sightly bigger testsuite and see how this approach may possibly scale:

```
--- -----------------<storageHelper strategy report>------------------ ---
    replicas switched:             280    avg=26ms min=11ms max=447ms
    replicas awaited:              1      prebuffer=8 avg=417ms max=417ms
    background replicas:           288    avg=423ms min=105ms max=2574ms
    - warm up template (cold):     40%    5151ms
        * truncate:                8%     980ms
        * migrate:                 26%    3360ms
        * seed:                    4%     809ms
    - switching:                   60%    7461ms
        * disconnect:              2%     322ms
        * switch replica:          6%     775ms
            - resolve next:        2%     358ms
            - await next:          3%     417ms
        * reinitialize:            50%    6364ms
    strategy related time:         ---    12612ms
    vs total executed time:        11%    111094ms
--- ----------------</ storageHelper strategy report>----------------- ---
```

This test suite is larger and comes with `280` tests, the whole test run finished in `~1m50s` (`~390ms` per test on avg.). `~5.2sec` were spend setting up the template and `~7.5sec` in total waiting for a new test / replica databases to become available for a test.

The rise in switching time is expected, as we need way more replicas / test databases this time, however we only spend `~11%` running / waiting inside our test strategy approach. To put that into perspective, each test only had to **wait `~26ms` on avg.** until it could finally execute (and typically, this is solely the time it needs to open up a new database connection).

This should hopefully give you some base understanding on why we consider this testing approach essential for our projects. It's the sweet combination of speed and isolation. 

### Final approach: IntegreSQL

We realized that having the above pool logic directly within the test runner is actually counterproductive and is further limiting usage from properly utilizing parallel testing (+performance).

As we switched to Go as our primary backend engineering language, we needed to rewrite the above logic anyways and decided to provide a safe and language agnostic way to utilize this testing strategy with PostgreSQL.

IntegreSQL is a RESTful JSON API distributed as Docker image or go cli. It's language agnostic and manages multiple [PostgreSQL templates](https://supabase.io/blog/2020/07/09/postgresql-templates/) and their separate pool of test databases for your tests. It keeps the pool of test databases warm (as it's running in the background) and is fit for parallel test execution with multiple test runners / processes.

Our flow now finally changed to this:

* **Start IntegreSQL** and leave it running **in the background** (your PostgreSQL template and test database pool will always be warm)
* ...
* 1..n test runners start in parallel
* Once per test runner process
  * Get migrations/fixtures files `hash` over all related database files
  * `InitializeTemplate: POST /templates`: attempt to create a new PostgreSQL template database identifying though the above hash `payload: {"hash": "string"}`
    * `StatusOK: 200` 
      * Truncate
      * Apply all migrations
      * Seed all fixtures
      * `FinalizeTemplate: PUT /templates/{hash}` 
      * If you encountered any template setup errors call `DiscardTemplate: DELETE /templates/{hash}`
    * `StatusLocked: 423`
      * Some other process has already recreated a PostgreSQL template database for this `hash` (or is currently doing it), you can just consider the template ready at this point.
    * `StatusServiceUnavailable: 503`
      * Typically happens if IntegreSQL cannot communicate with PostgreSQL, fail the test runner process
* **Before each** test `GetTestDatabase: GET /templates/{hash}/tests`
  * Blocks until the template database is finalized (via `FinalizeTemplate`)
  * `StatusOK: 200`
    * You get a fully isolated PostgreSQL database from our already migrated/seeded template database to use within your test
  * `StatusNotFound: 404`
    * Well, seems like someone forgot to call `InitializeTemplate` or it errored out.
  * `StatusGone: 410`
    * There was an error during test setup with our fixtures, someone called `DiscardTemplate`, thus this template cannot be used.
  * `StatusServiceUnavailable: 503`
    * Well, typically a PostgreSQL connectivity problem
* Utilizing the isolated PostgreSQL test database received from IntegreSQL for each (parallel) test:
  * **Run your test code**
* **After each** test optional: `ReturnTestDatabase: DELETE /templates/{hash}/tests/{test-database-id}`
  * Marks the test database that it can be wiped early on pool limit overflow (or reused if `true` is submitted)
* 1..n test runners end
* ...
* Subsequent 1..n test runners start/end in parallel and reuse the above logic

#### Integrate by client lib

The flow above might look intimidating at first glance, but trust us, it's simple to integrate especially if there is already an client library available for your specific language. We currently have those:

* Go: [integresql-client-go](https://github.com/allaboutapps/integresql-client-go) by [Nick Müller - @MorpheusXAUT](https://github.com/MorpheusXAUT)
* Python: [integresql-client-python](https://github.com/msztolcman/integresql-client-python) by [Marcin Sztolcman - @msztolcman](https://github.com/msztolcman)
<<<<<<< HEAD
* JavaScript/TypeScript: [@devoxa/integresql-client](https://github.com/devoxa/integresql-client) by [Devoxa - @devoxa](https://github.com/devoxa)
=======
* .NET: [IntegreSQL.EF](https://github.com/mcctomsk/IntegreSql.EF) by [Artur Drobinskiy - @Shaddix](https://github.com/Shaddix)
>>>>>>> b38e4943
* ... *Add your link here and make a PR*

#### Integrate by RESTful JSON calls

A really good starting point to write your own integresql-client for a specific language can be found [here (go code)](https://github.com/allaboutapps/integresql-client-go/blob/master/client.go) and [here (godoc)](https://pkg.go.dev/github.com/allaboutapps/integresql-client-go?tab=doc). It's just RESTful JSON after all.

#### Demo

If you want to take a look on how we integrate IntegreSQL - 🤭 - please just try our [go-starter](https://github.com/allaboutapps/go-starter) project or take a look at our [testing setup code](https://github.com/allaboutapps/go-starter/blob/master/internal/test/testing.go). 

## Install

### Install using Docker (preferred)

A minimal Docker image containing a pre-built `IntegreSQL` executable is available at [Docker Hub](https://hub.docker.com/r/allaboutapps/integresql).

```bash
docker pull allaboutapps/integresql
```

### Install locally

Installing `IntegreSQL` locally requires a working [Go](https://golang.org/dl/) (1.14 or above) environment. Install the `IntegreSQL` executable to your Go bin folder:

```bash
go get github.com/allaboutapps/integresql/cmd/server
```

## Configuration

`IntegreSQL` requires little configuration, all of which has to be provided via environment variables (due to the intended usage in a Docker environment). The following settings are available:

| Description                                                       | Environment variable                  | Default              | Required |
| ----------------------------------------------------------------- | ------------------------------------- | -------------------- | -------- |
| IntegreSQL: listen address (defaults to all if empty)             | `INTEGRESQL_ADDRESS`                  | `""`                 |          |
| IntegreSQL: port                                                  | `INTEGRESQL_PORT`                     | `5000`               |          |
| PostgreSQL: host                                                  | `INTEGRESQL_PGHOST`, `PGHOST`         | `"127.0.0.1"`        | Yes      |
| PostgreSQL: port                                                  | `INTEGRESQL_PGPORT`, `PGPORT`         | `5432`               |          |
| PostgreSQL: username                                              | `INTEGRESQL_PGUSER`, `PGUSER`, `USER` | `"postgres"`         | Yes      |
| PostgreSQL: password                                              | `INTEGRESQL_PGPASSWORD`, `PGPASSWORD` | `""`                 | Yes      |
| PostgreSQL: database for manager                                  | `INTEGRESQL_PGDATABASE`               | `"postgres"`         |          |
| PostgreSQL: template database to use                              | `INTEGRESQL_ROOT_TEMPLATE`            | `"template0"`        |          |
| Managed databases: prefix                                         | `INTEGRESQL_DB_PREFIX`                | `"integresql"`       |          |
| Managed *template* databases: prefix `integresql_template_<HASH>` | `INTEGRESQL_TEMPLATE_DB_PREFIX`       | `"template"`         |          |
| Managed *test* databases: prefix `integresql_test_<HASH>_<ID>`    | `INTEGRESQL_TEST_DB_PREFIX`           | `"test"`             |          |
| Managed *test* databases: username                                | `INTEGRESQL_TEST_PGUSER`              | PostgreSQL: username |          |
| Managed *test* databases: password                                | `INTEGRESQL_TEST_PGPASSWORD`          | PostgreSQL: password |          |
| Managed *test* databases: minimal test pool size                  | `INTEGRESQL_TEST_INITIAL_POOL_SIZE`   | `10`                 |          |
| Managed *test* databases: maximal test pool size                  | `INTEGRESQL_TEST_MAX_POOL_SIZE`       | `500`                |          |


## Usage

### Run using Docker (preferred)

Simply start the `IntegreSQL` [Docker](https://docs.docker.com/install/) (19.03 or above) container, provide the required environment variables and expose the server port:

```bash
docker run -d --name integresql -e INTEGRESQL_PORT=5000 -p 5000:5000 allaboutapps/integresql
```

`IntegreSQL` can also be included in your project via [Docker Compose](https://docs.docker.com/compose/install/) (1.25 or above):

```yaml
version: "3.4"
services:

  # Your main service image
  service:
    depends_on:
      - postgres
      - integresql
    environment:
      PGDATABASE: &PGDATABASE "development"
      PGUSER: &PGUSER "dbuser"
      PGPASSWORD: &PGPASSWORD "9bed16f749d74a3c8bfbced18a7647f5"
      PGHOST: &PGHOST "postgres"
      PGPORT: &PGPORT "5432"
      PGSSLMODE: &PGSSLMODE "disable"

      # optional: env for integresql client testing
      # see https://github.com/allaboutapps/integresql-client-go
      # INTEGRESQL_CLIENT_BASE_URL: "http://integresql:5000/api"

      # [...] additional main service setup

  integresql:
    image: allaboutapps/integresql:1.0.0
    ports:
      - "5000:5000"
    depends_on:
      - postgres
    environment: 
      PGHOST: *PGHOST
      PGUSER: *PGUSER
      PGPASSWORD: *PGPASSWORD

  postgres:
    image: postgres:12.2-alpine # should be the same version as used live
    # ATTENTION
    # fsync=off, synchronous_commit=off and full_page_writes=off
    # gives us a major speed up during local development and testing (~30%),
    # however you should NEVER use these settings in PRODUCTION unless
    # you want to have CORRUPTED data.
    # DO NOT COPY/PASTE THIS BLINDLY.
    # YOU HAVE BEEN WARNED.
    # Apply some performance improvements to pg as these guarantees are not needed while running locally
    command: "postgres -c 'shared_buffers=128MB' -c 'fsync=off' -c 'synchronous_commit=off' -c 'full_page_writes=off' -c 'max_connections=100' -c 'client_min_messages=warning'"
    expose:
      - "5432"
    ports:
      - "5432:5432"
    environment:
      POSTGRES_DB: *PGDATABASE
      POSTGRES_USER: *PGUSER
      POSTGRES_PASSWORD: *PGPASSWORD
    volumes:
      - pgvolume:/var/lib/postgresql/data

volumes:
  pgvolume: # declare a named volume to persist DB data
```

You may also refer to our [go-starter `docker-compose.yml`](https://github.com/allaboutapps/go-starter/blob/master/docker-compose.yml).

### Run locally

Running the `IntegreSQL` server locally requires configuration via exported environment variables (see below):

```bash
export INTEGRESQL_PORT=5000
export PGHOST=127.0.0.1
export PGUSER=test
export PGPASSWORD=testpass
integresql
```

## Contributing

Pull requests are welcome. For major changes, please [open an issue](https://github.com/allaboutapps/integresql/issues/new) first to discuss what you would like to change.

Please make sure to update tests as appropriate.

### Development setup

`IntegreSQL` requires the following local setup for development:

- [Docker CE](https://docs.docker.com/install/) (19.03 or above)
- [Docker Compose](https://docs.docker.com/compose/install/) (1.25 or above)

The project makes use of the [devcontainer functionality](https://code.visualstudio.com/docs/remote/containers) provided by [Visual Studio Code](https://code.visualstudio.com/) so no local installation of a Go compiler is required when using VSCode as an IDE.

Should you prefer to develop `IntegreSQL` without the Docker setup, please ensure a working [Go](https://golang.org/dl/) (1.14 or above) environment has been configured as well as a PostgreSQL instance is available (tested against version 12 or above, but *should* be compatible to lower versions) and the appropriate environment variables have been configured as described in the [Install](#install) section.

### Development quickstart

1. Start the local docker-compose setup and open an interactive shell in the development container:

```bash
# Build the development Docker container, start it and open a shell
./docker-helper.sh --up
```

2. Initialize the project, downloading all dependencies and tools required (executed within the dev container):

```bash
# Init dependencies/tools
make init

# Build executable (generate, format, build, vet)
make
```

3. Execute project tests and start server:

```bash
# Execute tests
make test

# Run IntegreSQL server with config from environment
integresql
```

## Maintainers

- [Nick Müller - @MorpheusXAUT](https://github.com/MorpheusXAUT)
- [Mario Ranftl - @majodev](https://github.com/majodev)

## License

[MIT](LICENSE) © 2020 aaa – all about apps GmbH | Nick Müller | Mario Ranftl and the `IntegreSQL` project contributors
<|MERGE_RESOLUTION|>--- conflicted
+++ resolved
@@ -1,466 +1,463 @@
-# IntegreSQL
-
-`IntegreSQL` manages isolated PostgreSQL databases for your integration tests.
-
-Do your engineers a favour by allowing them to write fast executing, parallel and deterministic integration tests utilizing **real** PostgreSQL test databases. Resemble your live environment in tests as close as possible.   
-
-[![](https://img.shields.io/docker/image-size/allaboutapps/integresql)](https://hub.docker.com/r/allaboutapps/integresql) [![](https://img.shields.io/docker/pulls/allaboutapps/integresql)](https://hub.docker.com/r/allaboutapps/integresql) [![Docker Cloud Build Status](https://img.shields.io/docker/cloud/build/allaboutapps/integresql)](https://hub.docker.com/r/allaboutapps/integresql) [![](https://goreportcard.com/badge/github.com/allaboutapps/integresql)](https://goreportcard.com/report/github.com/allaboutapps/integresql) ![](https://github.com/allaboutapps/integresql/workflows/build/badge.svg?branch=master)
-
-- [IntegreSQL](#integresql)
-  - [Background](#background)
-    - [Approach 0: Leaking database mutations for subsequent tests](#approach-0-leaking-database-mutations-for-subsequent-tests)
-    - [Approach 1: Isolating by resetting](#approach-1-isolating-by-resetting)
-    - [Approach 2a: Isolation by transactions](#approach-2a-isolation-by-transactions)
-    - [Approach 2b: Isolation by mocking](#approach-2b-isolation-by-mocking)
-    - [Approach 3a: Isolation by templates](#approach-3a-isolation-by-templates)
-    - [Approach 3b: Isolation by cached templates](#approach-3b-isolation-by-cached-templates)
-    - [Approach 3c: Isolation by cached templates and pool](#approach-3c-isolation-by-cached-templates-and-pool)
-      - [Approach 3c benchmark 1: Baseline](#approach-3c-benchmark-1-baseline)
-      - [Approach 3c benchmark 2: Small project](#approach-3c-benchmark-2-small-project)
-    - [Final approach: IntegreSQL](#final-approach-integresql)
-      - [Integrate by client lib](#integrate-by-client-lib)
-      - [Integrate by RESTful JSON calls](#integrate-by-restful-json-calls)
-      - [Demo](#demo)
-  - [Install](#install)
-    - [Install using Docker (preferred)](#install-using-docker-preferred)
-    - [Install locally](#install-locally)
-  - [Configuration](#configuration)
-  - [Usage](#usage)
-    - [Run using Docker (preferred)](#run-using-docker-preferred)
-    - [Run locally](#run-locally)
-  - [Contributing](#contributing)
-    - [Development setup](#development-setup)
-    - [Development quickstart](#development-quickstart)
-  - [Maintainers](#maintainers)
-  - [License](#license)
-
-## Background
-
-We came a long way to realize that something just did not feel right with our PostgreSQL integration testing strategies.
-This is a loose summary of how this project came to life.
-
-### Approach 0: Leaking database mutations for subsequent tests
-
-Testing our customer backends actually started quite simple:
-
-* Test runner starts
-* Recreate a PostgreSQL test database
-* Apply all migrations
-* Seed all fixtures
-* Utilizing the same PostgreSQL test database for each test:
-  * **Run your test code** 
-* Test runner ends
-
-It's quite easy to spot the problem with this approach. Data may be mutated by any single test and is visible from all subsequent tests. It becomes cumbersome to make changes in your test code if you can't rely on a clean state in each and every test.
-
-### Approach 1: Isolating by resetting
-
-Let's try to fix that like this:
-
-* Test runner starts
-* Recreate a PostgreSQL test database
-* **Before each** test: 
-  * Truncate
-  * Apply all migrations
-  * Seed all fixtures
-* Utilizing the same PostgreSQL test database for each test:
-  * **Run your test code** 
-* Test runner ends
-
-Well, it's now isolated - but testing time has increased by a rather high factor and is totally dependent on your truncate/migrate/seed operations.
-
-### Approach 2a: Isolation by transactions
-
-What about using database transactions?
-
-* Test runner starts
-* Recreate a PostgreSQL test database
-* Apply all migrations
-* Seed all fixtures
-* **Before each** test: 
-  * Start a new database transaction
-* Utilizing the same PostgreSQL test database for each test:
-  * **Run your test code** 
-* **After each** test:
-  * Rollback the database transaction
-* Test runner ends
-
-After spending various time to rewrite all code to actually use the injected database transaction in each code, you realize that nested transactions are not supported and can only be poorly emulated using save points. All database transaction specific business code, especially their potential error state, is not properly testable this way. You therefore ditch this approach.
-
-### Approach 2b: Isolation by mocking
-
-What about using database mocks?
-
-* Test runner starts
-* Utilizing an in-memory mock database isolated for each test:
-  * **Run your test code** 
-* Test runner ends
-
-I'm generally not a fan of emulating database behavior through a mocking layer while testing/implementing. Even minor version changes of PostgreSQL plus it's extensions (e.g. PostGIS) may introduce slight differences, e.g. how indices are used, function deprecations, query planner, etc. . It might not even be an erroneous result, just performance regressions or slight sorting differences in the returned query result.
-
-We try to approximate local/test and live as close as possible, therefore using the same database, with the same extensions in their exact same version is a hard requirement for us while implementing/testing locally.
-
-### Approach 3a: Isolation by templates
-
-We discovered that using [PostgreSQL templates](https://supabase.com/blog/2020/07/09/postgresql-templates) and creating the actual new test database from them is quite fast, let's to this:
-
-* Test runner starts
-* Recreate a PostgreSQL template database
-* Apply all migrations
-* Seed all fixtures
-* **Before each** test: 
-  * Create a new PostgreSQL test database from our already migrated/seeded template database
-* Utilizing a new isolated PostgreSQL test database for each test:
-  * **Run your test code** 
-* Test runner ends
-
-Well, we are up in speed again, but we still can do better, how about...
-
-### Approach 3b: Isolation by cached templates
-
-* Test runner starts
-* Check migrations/fixtures have changed (hash over all related files)
-  * Yes
-    * Recreate a PostgreSQL template database
-    * Apply all migrations
-    * Seed all fixtures
-  * No, nothing has changed
-    * Simply reuse the previous PostgreSQL template database
-* **Before each** test: 
-  * Create a new PostgreSQL test database from our already migrated/seeded template database
-* Utilizing a new isolated PostgreSQL test database for each test:
-  * **Run your test code** 
-* Test runner ends
-
-This gives a significant speed bump as we no longer need to recreate our template database if no files related to the database structure or fixtures have changed. However, we still need to create a new PostgreSQL test database from a template before running any test. Even though this is quite fast, could we do better?
-
-### Approach 3c: Isolation by cached templates and pool
-
-* Test runner starts
-* Check migrations/fixtures have changed (hash over all related files)
-  * Yes
-    * Recreate a PostgreSQL template database
-    * Apply all migrations
-    * Seed all fixtures
-  * No, nothing has changed
-    * Simply reuse the previous PostgreSQL template database
-* Create a pool of n PostgreSQL test databases from our already migrated/seeded template database
-* **Before each** test: 
-  * Select the first new PostgreSQL test database that is ready from the test pool
-* Utilizing your selected PostgreSQL test database from the test pool for each test:
-  * **Run your test code** 
-* **After each** test: 
-  * If there are still tests lefts to run add some additional PostgreSQL test databases from our already migrated/seeded template database
-* Test runner ends
-
-Finally, by keeping a warm pool of test database we arrive at the speed of Approach 0, while having the isolation gurantees of all subsequent approaches.
-This is actually the (simplified) strategy, that we have used in [allaboutapps-backend-stack](https://github.com/allaboutapps/aaa-backend-stack) for many years.
-
-#### Approach 3c benchmark 1: Baseline
-
-Here's a quick benchmark of how this strategy typically performed back then:
-
-```
---- ----------------<storageHelper strategy report>---------------- ---
-    replicas switched:          50     avg=11ms min=1ms max=445ms
-    replicas awaited:           1      prebuffer=8 avg=436ms max=436ms
-    background replicas:        58     avg=272ms min=41ms max=474ms
-    - warm up template (cold):  82%    2675ms
-        * truncate:             62%    2032ms
-        * migrate:              18%    594ms
-        * seed:                 1%     45ms
-    - switching:                17%    571ms
-        * disconnect:           1%     42ms
-        * switch replica:       14%    470ms
-            - resolve next:     1%     34ms
-            - await next:       13%    436ms
-        * reinitialize:         1%     57ms
-    strategy related time:      ---    3246ms
-    vs total executed time:     20%    15538ms
---- ---------------</ storageHelper strategy report>--------------- ---
-```
-
-This is a rather small testsuite with `50` tests and with a tiny database. Thus the whole test run was finished in `~15sec`. `~2.7sec` were spend setting up the template within the warm up (truncate + migrate + seed) and `~0.6sec` in total waiting for a new test/replica databases to become available for a test. We spend `~20%` of our total execution time running / waiting inside our test strategy approach. 
-
-This a cold start. You pay for this warm-up flow only if no template database was cached by a previous test run (if your migrations + fixtures files - the `hash` over these files - hasn't changed).
-
-A new test database (called a replica here) from this tiny template database took max. `~500ms` to create, on avg. this was ~halfed and most importantly can be done in the background (while some tests already execute).
-
-The cool thing about having a warm pool of replicas setup in the background, is that selecting new replicas from the pool is blazingly fast, as typically they *will be already ready* when it's time to execute the next test. For instance, it took `~500ms` max. and **`11ms` on avg.** to select a new replica for all subsequent tests (we only had to wait once until a replica became available for usage within a test - typically it's the first test to be executed).
-
-#### Approach 3c benchmark 2: Small project
-
-Let's look at a sightly bigger testsuite and see how this approach may possibly scale:
-
-```
---- -----------------<storageHelper strategy report>------------------ ---
-    replicas switched:             280    avg=26ms min=11ms max=447ms
-    replicas awaited:              1      prebuffer=8 avg=417ms max=417ms
-    background replicas:           288    avg=423ms min=105ms max=2574ms
-    - warm up template (cold):     40%    5151ms
-        * truncate:                8%     980ms
-        * migrate:                 26%    3360ms
-        * seed:                    4%     809ms
-    - switching:                   60%    7461ms
-        * disconnect:              2%     322ms
-        * switch replica:          6%     775ms
-            - resolve next:        2%     358ms
-            - await next:          3%     417ms
-        * reinitialize:            50%    6364ms
-    strategy related time:         ---    12612ms
-    vs total executed time:        11%    111094ms
---- ----------------</ storageHelper strategy report>----------------- ---
-```
-
-This test suite is larger and comes with `280` tests, the whole test run finished in `~1m50s` (`~390ms` per test on avg.). `~5.2sec` were spend setting up the template and `~7.5sec` in total waiting for a new test / replica databases to become available for a test.
-
-The rise in switching time is expected, as we need way more replicas / test databases this time, however we only spend `~11%` running / waiting inside our test strategy approach. To put that into perspective, each test only had to **wait `~26ms` on avg.** until it could finally execute (and typically, this is solely the time it needs to open up a new database connection).
-
-This should hopefully give you some base understanding on why we consider this testing approach essential for our projects. It's the sweet combination of speed and isolation. 
-
-### Final approach: IntegreSQL
-
-We realized that having the above pool logic directly within the test runner is actually counterproductive and is further limiting usage from properly utilizing parallel testing (+performance).
-
-As we switched to Go as our primary backend engineering language, we needed to rewrite the above logic anyways and decided to provide a safe and language agnostic way to utilize this testing strategy with PostgreSQL.
-
-IntegreSQL is a RESTful JSON API distributed as Docker image or go cli. It's language agnostic and manages multiple [PostgreSQL templates](https://supabase.io/blog/2020/07/09/postgresql-templates/) and their separate pool of test databases for your tests. It keeps the pool of test databases warm (as it's running in the background) and is fit for parallel test execution with multiple test runners / processes.
-
-Our flow now finally changed to this:
-
-* **Start IntegreSQL** and leave it running **in the background** (your PostgreSQL template and test database pool will always be warm)
-* ...
-* 1..n test runners start in parallel
-* Once per test runner process
-  * Get migrations/fixtures files `hash` over all related database files
-  * `InitializeTemplate: POST /templates`: attempt to create a new PostgreSQL template database identifying though the above hash `payload: {"hash": "string"}`
-    * `StatusOK: 200` 
-      * Truncate
-      * Apply all migrations
-      * Seed all fixtures
-      * `FinalizeTemplate: PUT /templates/{hash}` 
-      * If you encountered any template setup errors call `DiscardTemplate: DELETE /templates/{hash}`
-    * `StatusLocked: 423`
-      * Some other process has already recreated a PostgreSQL template database for this `hash` (or is currently doing it), you can just consider the template ready at this point.
-    * `StatusServiceUnavailable: 503`
-      * Typically happens if IntegreSQL cannot communicate with PostgreSQL, fail the test runner process
-* **Before each** test `GetTestDatabase: GET /templates/{hash}/tests`
-  * Blocks until the template database is finalized (via `FinalizeTemplate`)
-  * `StatusOK: 200`
-    * You get a fully isolated PostgreSQL database from our already migrated/seeded template database to use within your test
-  * `StatusNotFound: 404`
-    * Well, seems like someone forgot to call `InitializeTemplate` or it errored out.
-  * `StatusGone: 410`
-    * There was an error during test setup with our fixtures, someone called `DiscardTemplate`, thus this template cannot be used.
-  * `StatusServiceUnavailable: 503`
-    * Well, typically a PostgreSQL connectivity problem
-* Utilizing the isolated PostgreSQL test database received from IntegreSQL for each (parallel) test:
-  * **Run your test code**
-* **After each** test optional: `ReturnTestDatabase: DELETE /templates/{hash}/tests/{test-database-id}`
-  * Marks the test database that it can be wiped early on pool limit overflow (or reused if `true` is submitted)
-* 1..n test runners end
-* ...
-* Subsequent 1..n test runners start/end in parallel and reuse the above logic
-
-#### Integrate by client lib
-
-The flow above might look intimidating at first glance, but trust us, it's simple to integrate especially if there is already an client library available for your specific language. We currently have those:
-
-* Go: [integresql-client-go](https://github.com/allaboutapps/integresql-client-go) by [Nick Müller - @MorpheusXAUT](https://github.com/MorpheusXAUT)
-* Python: [integresql-client-python](https://github.com/msztolcman/integresql-client-python) by [Marcin Sztolcman - @msztolcman](https://github.com/msztolcman)
-<<<<<<< HEAD
-* JavaScript/TypeScript: [@devoxa/integresql-client](https://github.com/devoxa/integresql-client) by [Devoxa - @devoxa](https://github.com/devoxa)
-=======
-* .NET: [IntegreSQL.EF](https://github.com/mcctomsk/IntegreSql.EF) by [Artur Drobinskiy - @Shaddix](https://github.com/Shaddix)
->>>>>>> b38e4943
-* ... *Add your link here and make a PR*
-
-#### Integrate by RESTful JSON calls
-
-A really good starting point to write your own integresql-client for a specific language can be found [here (go code)](https://github.com/allaboutapps/integresql-client-go/blob/master/client.go) and [here (godoc)](https://pkg.go.dev/github.com/allaboutapps/integresql-client-go?tab=doc). It's just RESTful JSON after all.
-
-#### Demo
-
-If you want to take a look on how we integrate IntegreSQL - 🤭 - please just try our [go-starter](https://github.com/allaboutapps/go-starter) project or take a look at our [testing setup code](https://github.com/allaboutapps/go-starter/blob/master/internal/test/testing.go). 
-
-## Install
-
-### Install using Docker (preferred)
-
-A minimal Docker image containing a pre-built `IntegreSQL` executable is available at [Docker Hub](https://hub.docker.com/r/allaboutapps/integresql).
-
-```bash
-docker pull allaboutapps/integresql
-```
-
-### Install locally
-
-Installing `IntegreSQL` locally requires a working [Go](https://golang.org/dl/) (1.14 or above) environment. Install the `IntegreSQL` executable to your Go bin folder:
-
-```bash
-go get github.com/allaboutapps/integresql/cmd/server
-```
-
-## Configuration
-
-`IntegreSQL` requires little configuration, all of which has to be provided via environment variables (due to the intended usage in a Docker environment). The following settings are available:
-
-| Description                                                       | Environment variable                  | Default              | Required |
-| ----------------------------------------------------------------- | ------------------------------------- | -------------------- | -------- |
-| IntegreSQL: listen address (defaults to all if empty)             | `INTEGRESQL_ADDRESS`                  | `""`                 |          |
-| IntegreSQL: port                                                  | `INTEGRESQL_PORT`                     | `5000`               |          |
-| PostgreSQL: host                                                  | `INTEGRESQL_PGHOST`, `PGHOST`         | `"127.0.0.1"`        | Yes      |
-| PostgreSQL: port                                                  | `INTEGRESQL_PGPORT`, `PGPORT`         | `5432`               |          |
-| PostgreSQL: username                                              | `INTEGRESQL_PGUSER`, `PGUSER`, `USER` | `"postgres"`         | Yes      |
-| PostgreSQL: password                                              | `INTEGRESQL_PGPASSWORD`, `PGPASSWORD` | `""`                 | Yes      |
-| PostgreSQL: database for manager                                  | `INTEGRESQL_PGDATABASE`               | `"postgres"`         |          |
-| PostgreSQL: template database to use                              | `INTEGRESQL_ROOT_TEMPLATE`            | `"template0"`        |          |
-| Managed databases: prefix                                         | `INTEGRESQL_DB_PREFIX`                | `"integresql"`       |          |
-| Managed *template* databases: prefix `integresql_template_<HASH>` | `INTEGRESQL_TEMPLATE_DB_PREFIX`       | `"template"`         |          |
-| Managed *test* databases: prefix `integresql_test_<HASH>_<ID>`    | `INTEGRESQL_TEST_DB_PREFIX`           | `"test"`             |          |
-| Managed *test* databases: username                                | `INTEGRESQL_TEST_PGUSER`              | PostgreSQL: username |          |
-| Managed *test* databases: password                                | `INTEGRESQL_TEST_PGPASSWORD`          | PostgreSQL: password |          |
-| Managed *test* databases: minimal test pool size                  | `INTEGRESQL_TEST_INITIAL_POOL_SIZE`   | `10`                 |          |
-| Managed *test* databases: maximal test pool size                  | `INTEGRESQL_TEST_MAX_POOL_SIZE`       | `500`                |          |
-
-
-## Usage
-
-### Run using Docker (preferred)
-
-Simply start the `IntegreSQL` [Docker](https://docs.docker.com/install/) (19.03 or above) container, provide the required environment variables and expose the server port:
-
-```bash
-docker run -d --name integresql -e INTEGRESQL_PORT=5000 -p 5000:5000 allaboutapps/integresql
-```
-
-`IntegreSQL` can also be included in your project via [Docker Compose](https://docs.docker.com/compose/install/) (1.25 or above):
-
-```yaml
-version: "3.4"
-services:
-
-  # Your main service image
-  service:
-    depends_on:
-      - postgres
-      - integresql
-    environment:
-      PGDATABASE: &PGDATABASE "development"
-      PGUSER: &PGUSER "dbuser"
-      PGPASSWORD: &PGPASSWORD "9bed16f749d74a3c8bfbced18a7647f5"
-      PGHOST: &PGHOST "postgres"
-      PGPORT: &PGPORT "5432"
-      PGSSLMODE: &PGSSLMODE "disable"
-
-      # optional: env for integresql client testing
-      # see https://github.com/allaboutapps/integresql-client-go
-      # INTEGRESQL_CLIENT_BASE_URL: "http://integresql:5000/api"
-
-      # [...] additional main service setup
-
-  integresql:
-    image: allaboutapps/integresql:1.0.0
-    ports:
-      - "5000:5000"
-    depends_on:
-      - postgres
-    environment: 
-      PGHOST: *PGHOST
-      PGUSER: *PGUSER
-      PGPASSWORD: *PGPASSWORD
-
-  postgres:
-    image: postgres:12.2-alpine # should be the same version as used live
-    # ATTENTION
-    # fsync=off, synchronous_commit=off and full_page_writes=off
-    # gives us a major speed up during local development and testing (~30%),
-    # however you should NEVER use these settings in PRODUCTION unless
-    # you want to have CORRUPTED data.
-    # DO NOT COPY/PASTE THIS BLINDLY.
-    # YOU HAVE BEEN WARNED.
-    # Apply some performance improvements to pg as these guarantees are not needed while running locally
-    command: "postgres -c 'shared_buffers=128MB' -c 'fsync=off' -c 'synchronous_commit=off' -c 'full_page_writes=off' -c 'max_connections=100' -c 'client_min_messages=warning'"
-    expose:
-      - "5432"
-    ports:
-      - "5432:5432"
-    environment:
-      POSTGRES_DB: *PGDATABASE
-      POSTGRES_USER: *PGUSER
-      POSTGRES_PASSWORD: *PGPASSWORD
-    volumes:
-      - pgvolume:/var/lib/postgresql/data
-
-volumes:
-  pgvolume: # declare a named volume to persist DB data
-```
-
-You may also refer to our [go-starter `docker-compose.yml`](https://github.com/allaboutapps/go-starter/blob/master/docker-compose.yml).
-
-### Run locally
-
-Running the `IntegreSQL` server locally requires configuration via exported environment variables (see below):
-
-```bash
-export INTEGRESQL_PORT=5000
-export PGHOST=127.0.0.1
-export PGUSER=test
-export PGPASSWORD=testpass
-integresql
-```
-
-## Contributing
-
-Pull requests are welcome. For major changes, please [open an issue](https://github.com/allaboutapps/integresql/issues/new) first to discuss what you would like to change.
-
-Please make sure to update tests as appropriate.
-
-### Development setup
-
-`IntegreSQL` requires the following local setup for development:
-
-- [Docker CE](https://docs.docker.com/install/) (19.03 or above)
-- [Docker Compose](https://docs.docker.com/compose/install/) (1.25 or above)
-
-The project makes use of the [devcontainer functionality](https://code.visualstudio.com/docs/remote/containers) provided by [Visual Studio Code](https://code.visualstudio.com/) so no local installation of a Go compiler is required when using VSCode as an IDE.
-
-Should you prefer to develop `IntegreSQL` without the Docker setup, please ensure a working [Go](https://golang.org/dl/) (1.14 or above) environment has been configured as well as a PostgreSQL instance is available (tested against version 12 or above, but *should* be compatible to lower versions) and the appropriate environment variables have been configured as described in the [Install](#install) section.
-
-### Development quickstart
-
-1. Start the local docker-compose setup and open an interactive shell in the development container:
-
-```bash
-# Build the development Docker container, start it and open a shell
-./docker-helper.sh --up
-```
-
-2. Initialize the project, downloading all dependencies and tools required (executed within the dev container):
-
-```bash
-# Init dependencies/tools
-make init
-
-# Build executable (generate, format, build, vet)
-make
-```
-
-3. Execute project tests and start server:
-
-```bash
-# Execute tests
-make test
-
-# Run IntegreSQL server with config from environment
-integresql
-```
-
-## Maintainers
-
-- [Nick Müller - @MorpheusXAUT](https://github.com/MorpheusXAUT)
-- [Mario Ranftl - @majodev](https://github.com/majodev)
-
-## License
-
-[MIT](LICENSE) © 2020 aaa – all about apps GmbH | Nick Müller | Mario Ranftl and the `IntegreSQL` project contributors
+# IntegreSQL
+
+`IntegreSQL` manages isolated PostgreSQL databases for your integration tests.
+
+Do your engineers a favour by allowing them to write fast executing, parallel and deterministic integration tests utilizing **real** PostgreSQL test databases. Resemble your live environment in tests as close as possible.   
+
+[![](https://img.shields.io/docker/image-size/allaboutapps/integresql)](https://hub.docker.com/r/allaboutapps/integresql) [![](https://img.shields.io/docker/pulls/allaboutapps/integresql)](https://hub.docker.com/r/allaboutapps/integresql) [![Docker Cloud Build Status](https://img.shields.io/docker/cloud/build/allaboutapps/integresql)](https://hub.docker.com/r/allaboutapps/integresql) [![](https://goreportcard.com/badge/github.com/allaboutapps/integresql)](https://goreportcard.com/report/github.com/allaboutapps/integresql) ![](https://github.com/allaboutapps/integresql/workflows/build/badge.svg?branch=master)
+
+- [IntegreSQL](#integresql)
+  - [Background](#background)
+    - [Approach 0: Leaking database mutations for subsequent tests](#approach-0-leaking-database-mutations-for-subsequent-tests)
+    - [Approach 1: Isolating by resetting](#approach-1-isolating-by-resetting)
+    - [Approach 2a: Isolation by transactions](#approach-2a-isolation-by-transactions)
+    - [Approach 2b: Isolation by mocking](#approach-2b-isolation-by-mocking)
+    - [Approach 3a: Isolation by templates](#approach-3a-isolation-by-templates)
+    - [Approach 3b: Isolation by cached templates](#approach-3b-isolation-by-cached-templates)
+    - [Approach 3c: Isolation by cached templates and pool](#approach-3c-isolation-by-cached-templates-and-pool)
+      - [Approach 3c benchmark 1: Baseline](#approach-3c-benchmark-1-baseline)
+      - [Approach 3c benchmark 2: Small project](#approach-3c-benchmark-2-small-project)
+    - [Final approach: IntegreSQL](#final-approach-integresql)
+      - [Integrate by client lib](#integrate-by-client-lib)
+      - [Integrate by RESTful JSON calls](#integrate-by-restful-json-calls)
+      - [Demo](#demo)
+  - [Install](#install)
+    - [Install using Docker (preferred)](#install-using-docker-preferred)
+    - [Install locally](#install-locally)
+  - [Configuration](#configuration)
+  - [Usage](#usage)
+    - [Run using Docker (preferred)](#run-using-docker-preferred)
+    - [Run locally](#run-locally)
+  - [Contributing](#contributing)
+    - [Development setup](#development-setup)
+    - [Development quickstart](#development-quickstart)
+  - [Maintainers](#maintainers)
+  - [License](#license)
+
+## Background
+
+We came a long way to realize that something just did not feel right with our PostgreSQL integration testing strategies.
+This is a loose summary of how this project came to life.
+
+### Approach 0: Leaking database mutations for subsequent tests
+
+Testing our customer backends actually started quite simple:
+
+* Test runner starts
+* Recreate a PostgreSQL test database
+* Apply all migrations
+* Seed all fixtures
+* Utilizing the same PostgreSQL test database for each test:
+  * **Run your test code** 
+* Test runner ends
+
+It's quite easy to spot the problem with this approach. Data may be mutated by any single test and is visible from all subsequent tests. It becomes cumbersome to make changes in your test code if you can't rely on a clean state in each and every test.
+
+### Approach 1: Isolating by resetting
+
+Let's try to fix that like this:
+
+* Test runner starts
+* Recreate a PostgreSQL test database
+* **Before each** test: 
+  * Truncate
+  * Apply all migrations
+  * Seed all fixtures
+* Utilizing the same PostgreSQL test database for each test:
+  * **Run your test code** 
+* Test runner ends
+
+Well, it's now isolated - but testing time has increased by a rather high factor and is totally dependent on your truncate/migrate/seed operations.
+
+### Approach 2a: Isolation by transactions
+
+What about using database transactions?
+
+* Test runner starts
+* Recreate a PostgreSQL test database
+* Apply all migrations
+* Seed all fixtures
+* **Before each** test: 
+  * Start a new database transaction
+* Utilizing the same PostgreSQL test database for each test:
+  * **Run your test code** 
+* **After each** test:
+  * Rollback the database transaction
+* Test runner ends
+
+After spending various time to rewrite all code to actually use the injected database transaction in each code, you realize that nested transactions are not supported and can only be poorly emulated using save points. All database transaction specific business code, especially their potential error state, is not properly testable this way. You therefore ditch this approach.
+
+### Approach 2b: Isolation by mocking
+
+What about using database mocks?
+
+* Test runner starts
+* Utilizing an in-memory mock database isolated for each test:
+  * **Run your test code** 
+* Test runner ends
+
+I'm generally not a fan of emulating database behavior through a mocking layer while testing/implementing. Even minor version changes of PostgreSQL plus it's extensions (e.g. PostGIS) may introduce slight differences, e.g. how indices are used, function deprecations, query planner, etc. . It might not even be an erroneous result, just performance regressions or slight sorting differences in the returned query result.
+
+We try to approximate local/test and live as close as possible, therefore using the same database, with the same extensions in their exact same version is a hard requirement for us while implementing/testing locally.
+
+### Approach 3a: Isolation by templates
+
+We discovered that using [PostgreSQL templates](https://supabase.com/blog/2020/07/09/postgresql-templates) and creating the actual new test database from them is quite fast, let's to this:
+
+* Test runner starts
+* Recreate a PostgreSQL template database
+* Apply all migrations
+* Seed all fixtures
+* **Before each** test: 
+  * Create a new PostgreSQL test database from our already migrated/seeded template database
+* Utilizing a new isolated PostgreSQL test database for each test:
+  * **Run your test code** 
+* Test runner ends
+
+Well, we are up in speed again, but we still can do better, how about...
+
+### Approach 3b: Isolation by cached templates
+
+* Test runner starts
+* Check migrations/fixtures have changed (hash over all related files)
+  * Yes
+    * Recreate a PostgreSQL template database
+    * Apply all migrations
+    * Seed all fixtures
+  * No, nothing has changed
+    * Simply reuse the previous PostgreSQL template database
+* **Before each** test: 
+  * Create a new PostgreSQL test database from our already migrated/seeded template database
+* Utilizing a new isolated PostgreSQL test database for each test:
+  * **Run your test code** 
+* Test runner ends
+
+This gives a significant speed bump as we no longer need to recreate our template database if no files related to the database structure or fixtures have changed. However, we still need to create a new PostgreSQL test database from a template before running any test. Even though this is quite fast, could we do better?
+
+### Approach 3c: Isolation by cached templates and pool
+
+* Test runner starts
+* Check migrations/fixtures have changed (hash over all related files)
+  * Yes
+    * Recreate a PostgreSQL template database
+    * Apply all migrations
+    * Seed all fixtures
+  * No, nothing has changed
+    * Simply reuse the previous PostgreSQL template database
+* Create a pool of n PostgreSQL test databases from our already migrated/seeded template database
+* **Before each** test: 
+  * Select the first new PostgreSQL test database that is ready from the test pool
+* Utilizing your selected PostgreSQL test database from the test pool for each test:
+  * **Run your test code** 
+* **After each** test: 
+  * If there are still tests lefts to run add some additional PostgreSQL test databases from our already migrated/seeded template database
+* Test runner ends
+
+Finally, by keeping a warm pool of test database we arrive at the speed of Approach 0, while having the isolation gurantees of all subsequent approaches.
+This is actually the (simplified) strategy, that we have used in [allaboutapps-backend-stack](https://github.com/allaboutapps/aaa-backend-stack) for many years.
+
+#### Approach 3c benchmark 1: Baseline
+
+Here's a quick benchmark of how this strategy typically performed back then:
+
+```
+--- ----------------<storageHelper strategy report>---------------- ---
+    replicas switched:          50     avg=11ms min=1ms max=445ms
+    replicas awaited:           1      prebuffer=8 avg=436ms max=436ms
+    background replicas:        58     avg=272ms min=41ms max=474ms
+    - warm up template (cold):  82%    2675ms
+        * truncate:             62%    2032ms
+        * migrate:              18%    594ms
+        * seed:                 1%     45ms
+    - switching:                17%    571ms
+        * disconnect:           1%     42ms
+        * switch replica:       14%    470ms
+            - resolve next:     1%     34ms
+            - await next:       13%    436ms
+        * reinitialize:         1%     57ms
+    strategy related time:      ---    3246ms
+    vs total executed time:     20%    15538ms
+--- ---------------</ storageHelper strategy report>--------------- ---
+```
+
+This is a rather small testsuite with `50` tests and with a tiny database. Thus the whole test run was finished in `~15sec`. `~2.7sec` were spend setting up the template within the warm up (truncate + migrate + seed) and `~0.6sec` in total waiting for a new test/replica databases to become available for a test. We spend `~20%` of our total execution time running / waiting inside our test strategy approach. 
+
+This a cold start. You pay for this warm-up flow only if no template database was cached by a previous test run (if your migrations + fixtures files - the `hash` over these files - hasn't changed).
+
+A new test database (called a replica here) from this tiny template database took max. `~500ms` to create, on avg. this was ~halfed and most importantly can be done in the background (while some tests already execute).
+
+The cool thing about having a warm pool of replicas setup in the background, is that selecting new replicas from the pool is blazingly fast, as typically they *will be already ready* when it's time to execute the next test. For instance, it took `~500ms` max. and **`11ms` on avg.** to select a new replica for all subsequent tests (we only had to wait once until a replica became available for usage within a test - typically it's the first test to be executed).
+
+#### Approach 3c benchmark 2: Small project
+
+Let's look at a sightly bigger testsuite and see how this approach may possibly scale:
+
+```
+--- -----------------<storageHelper strategy report>------------------ ---
+    replicas switched:             280    avg=26ms min=11ms max=447ms
+    replicas awaited:              1      prebuffer=8 avg=417ms max=417ms
+    background replicas:           288    avg=423ms min=105ms max=2574ms
+    - warm up template (cold):     40%    5151ms
+        * truncate:                8%     980ms
+        * migrate:                 26%    3360ms
+        * seed:                    4%     809ms
+    - switching:                   60%    7461ms
+        * disconnect:              2%     322ms
+        * switch replica:          6%     775ms
+            - resolve next:        2%     358ms
+            - await next:          3%     417ms
+        * reinitialize:            50%    6364ms
+    strategy related time:         ---    12612ms
+    vs total executed time:        11%    111094ms
+--- ----------------</ storageHelper strategy report>----------------- ---
+```
+
+This test suite is larger and comes with `280` tests, the whole test run finished in `~1m50s` (`~390ms` per test on avg.). `~5.2sec` were spend setting up the template and `~7.5sec` in total waiting for a new test / replica databases to become available for a test.
+
+The rise in switching time is expected, as we need way more replicas / test databases this time, however we only spend `~11%` running / waiting inside our test strategy approach. To put that into perspective, each test only had to **wait `~26ms` on avg.** until it could finally execute (and typically, this is solely the time it needs to open up a new database connection).
+
+This should hopefully give you some base understanding on why we consider this testing approach essential for our projects. It's the sweet combination of speed and isolation. 
+
+### Final approach: IntegreSQL
+
+We realized that having the above pool logic directly within the test runner is actually counterproductive and is further limiting usage from properly utilizing parallel testing (+performance).
+
+As we switched to Go as our primary backend engineering language, we needed to rewrite the above logic anyways and decided to provide a safe and language agnostic way to utilize this testing strategy with PostgreSQL.
+
+IntegreSQL is a RESTful JSON API distributed as Docker image or go cli. It's language agnostic and manages multiple [PostgreSQL templates](https://supabase.io/blog/2020/07/09/postgresql-templates/) and their separate pool of test databases for your tests. It keeps the pool of test databases warm (as it's running in the background) and is fit for parallel test execution with multiple test runners / processes.
+
+Our flow now finally changed to this:
+
+* **Start IntegreSQL** and leave it running **in the background** (your PostgreSQL template and test database pool will always be warm)
+* ...
+* 1..n test runners start in parallel
+* Once per test runner process
+  * Get migrations/fixtures files `hash` over all related database files
+  * `InitializeTemplate: POST /templates`: attempt to create a new PostgreSQL template database identifying though the above hash `payload: {"hash": "string"}`
+    * `StatusOK: 200` 
+      * Truncate
+      * Apply all migrations
+      * Seed all fixtures
+      * `FinalizeTemplate: PUT /templates/{hash}` 
+      * If you encountered any template setup errors call `DiscardTemplate: DELETE /templates/{hash}`
+    * `StatusLocked: 423`
+      * Some other process has already recreated a PostgreSQL template database for this `hash` (or is currently doing it), you can just consider the template ready at this point.
+    * `StatusServiceUnavailable: 503`
+      * Typically happens if IntegreSQL cannot communicate with PostgreSQL, fail the test runner process
+* **Before each** test `GetTestDatabase: GET /templates/{hash}/tests`
+  * Blocks until the template database is finalized (via `FinalizeTemplate`)
+  * `StatusOK: 200`
+    * You get a fully isolated PostgreSQL database from our already migrated/seeded template database to use within your test
+  * `StatusNotFound: 404`
+    * Well, seems like someone forgot to call `InitializeTemplate` or it errored out.
+  * `StatusGone: 410`
+    * There was an error during test setup with our fixtures, someone called `DiscardTemplate`, thus this template cannot be used.
+  * `StatusServiceUnavailable: 503`
+    * Well, typically a PostgreSQL connectivity problem
+* Utilizing the isolated PostgreSQL test database received from IntegreSQL for each (parallel) test:
+  * **Run your test code**
+* **After each** test optional: `ReturnTestDatabase: DELETE /templates/{hash}/tests/{test-database-id}`
+  * Marks the test database that it can be wiped early on pool limit overflow (or reused if `true` is submitted)
+* 1..n test runners end
+* ...
+* Subsequent 1..n test runners start/end in parallel and reuse the above logic
+
+#### Integrate by client lib
+
+The flow above might look intimidating at first glance, but trust us, it's simple to integrate especially if there is already an client library available for your specific language. We currently have those:
+
+* Go: [integresql-client-go](https://github.com/allaboutapps/integresql-client-go) by [Nick Müller - @MorpheusXAUT](https://github.com/MorpheusXAUT)
+* Python: [integresql-client-python](https://github.com/msztolcman/integresql-client-python) by [Marcin Sztolcman - @msztolcman](https://github.com/msztolcman)
+* .NET: [IntegreSQL.EF](https://github.com/mcctomsk/IntegreSql.EF) by [Artur Drobinskiy - @Shaddix](https://github.com/Shaddix)
+* JavaScript/TypeScript: [@devoxa/integresql-client](https://github.com/devoxa/integresql-client) by [Devoxa - @devoxa](https://github.com/devoxa)
+* ... *Add your link here and make a PR*
+
+#### Integrate by RESTful JSON calls
+
+A really good starting point to write your own integresql-client for a specific language can be found [here (go code)](https://github.com/allaboutapps/integresql-client-go/blob/master/client.go) and [here (godoc)](https://pkg.go.dev/github.com/allaboutapps/integresql-client-go?tab=doc). It's just RESTful JSON after all.
+
+#### Demo
+
+If you want to take a look on how we integrate IntegreSQL - 🤭 - please just try our [go-starter](https://github.com/allaboutapps/go-starter) project or take a look at our [testing setup code](https://github.com/allaboutapps/go-starter/blob/master/internal/test/testing.go). 
+
+## Install
+
+### Install using Docker (preferred)
+
+A minimal Docker image containing a pre-built `IntegreSQL` executable is available at [Docker Hub](https://hub.docker.com/r/allaboutapps/integresql).
+
+```bash
+docker pull allaboutapps/integresql
+```
+
+### Install locally
+
+Installing `IntegreSQL` locally requires a working [Go](https://golang.org/dl/) (1.14 or above) environment. Install the `IntegreSQL` executable to your Go bin folder:
+
+```bash
+go get github.com/allaboutapps/integresql/cmd/server
+```
+
+## Configuration
+
+`IntegreSQL` requires little configuration, all of which has to be provided via environment variables (due to the intended usage in a Docker environment). The following settings are available:
+
+| Description                                                       | Environment variable                  | Default              | Required |
+| ----------------------------------------------------------------- | ------------------------------------- | -------------------- | -------- |
+| IntegreSQL: listen address (defaults to all if empty)             | `INTEGRESQL_ADDRESS`                  | `""`                 |          |
+| IntegreSQL: port                                                  | `INTEGRESQL_PORT`                     | `5000`               |          |
+| PostgreSQL: host                                                  | `INTEGRESQL_PGHOST`, `PGHOST`         | `"127.0.0.1"`        | Yes      |
+| PostgreSQL: port                                                  | `INTEGRESQL_PGPORT`, `PGPORT`         | `5432`               |          |
+| PostgreSQL: username                                              | `INTEGRESQL_PGUSER`, `PGUSER`, `USER` | `"postgres"`         | Yes      |
+| PostgreSQL: password                                              | `INTEGRESQL_PGPASSWORD`, `PGPASSWORD` | `""`                 | Yes      |
+| PostgreSQL: database for manager                                  | `INTEGRESQL_PGDATABASE`               | `"postgres"`         |          |
+| PostgreSQL: template database to use                              | `INTEGRESQL_ROOT_TEMPLATE`            | `"template0"`        |          |
+| Managed databases: prefix                                         | `INTEGRESQL_DB_PREFIX`                | `"integresql"`       |          |
+| Managed *template* databases: prefix `integresql_template_<HASH>` | `INTEGRESQL_TEMPLATE_DB_PREFIX`       | `"template"`         |          |
+| Managed *test* databases: prefix `integresql_test_<HASH>_<ID>`    | `INTEGRESQL_TEST_DB_PREFIX`           | `"test"`             |          |
+| Managed *test* databases: username                                | `INTEGRESQL_TEST_PGUSER`              | PostgreSQL: username |          |
+| Managed *test* databases: password                                | `INTEGRESQL_TEST_PGPASSWORD`          | PostgreSQL: password |          |
+| Managed *test* databases: minimal test pool size                  | `INTEGRESQL_TEST_INITIAL_POOL_SIZE`   | `10`                 |          |
+| Managed *test* databases: maximal test pool size                  | `INTEGRESQL_TEST_MAX_POOL_SIZE`       | `500`                |          |
+
+
+## Usage
+
+### Run using Docker (preferred)
+
+Simply start the `IntegreSQL` [Docker](https://docs.docker.com/install/) (19.03 or above) container, provide the required environment variables and expose the server port:
+
+```bash
+docker run -d --name integresql -e INTEGRESQL_PORT=5000 -p 5000:5000 allaboutapps/integresql
+```
+
+`IntegreSQL` can also be included in your project via [Docker Compose](https://docs.docker.com/compose/install/) (1.25 or above):
+
+```yaml
+version: "3.4"
+services:
+
+  # Your main service image
+  service:
+    depends_on:
+      - postgres
+      - integresql
+    environment:
+      PGDATABASE: &PGDATABASE "development"
+      PGUSER: &PGUSER "dbuser"
+      PGPASSWORD: &PGPASSWORD "9bed16f749d74a3c8bfbced18a7647f5"
+      PGHOST: &PGHOST "postgres"
+      PGPORT: &PGPORT "5432"
+      PGSSLMODE: &PGSSLMODE "disable"
+
+      # optional: env for integresql client testing
+      # see https://github.com/allaboutapps/integresql-client-go
+      # INTEGRESQL_CLIENT_BASE_URL: "http://integresql:5000/api"
+
+      # [...] additional main service setup
+
+  integresql:
+    image: allaboutapps/integresql:1.0.0
+    ports:
+      - "5000:5000"
+    depends_on:
+      - postgres
+    environment: 
+      PGHOST: *PGHOST
+      PGUSER: *PGUSER
+      PGPASSWORD: *PGPASSWORD
+
+  postgres:
+    image: postgres:12.2-alpine # should be the same version as used live
+    # ATTENTION
+    # fsync=off, synchronous_commit=off and full_page_writes=off
+    # gives us a major speed up during local development and testing (~30%),
+    # however you should NEVER use these settings in PRODUCTION unless
+    # you want to have CORRUPTED data.
+    # DO NOT COPY/PASTE THIS BLINDLY.
+    # YOU HAVE BEEN WARNED.
+    # Apply some performance improvements to pg as these guarantees are not needed while running locally
+    command: "postgres -c 'shared_buffers=128MB' -c 'fsync=off' -c 'synchronous_commit=off' -c 'full_page_writes=off' -c 'max_connections=100' -c 'client_min_messages=warning'"
+    expose:
+      - "5432"
+    ports:
+      - "5432:5432"
+    environment:
+      POSTGRES_DB: *PGDATABASE
+      POSTGRES_USER: *PGUSER
+      POSTGRES_PASSWORD: *PGPASSWORD
+    volumes:
+      - pgvolume:/var/lib/postgresql/data
+
+volumes:
+  pgvolume: # declare a named volume to persist DB data
+```
+
+You may also refer to our [go-starter `docker-compose.yml`](https://github.com/allaboutapps/go-starter/blob/master/docker-compose.yml).
+
+### Run locally
+
+Running the `IntegreSQL` server locally requires configuration via exported environment variables (see below):
+
+```bash
+export INTEGRESQL_PORT=5000
+export PGHOST=127.0.0.1
+export PGUSER=test
+export PGPASSWORD=testpass
+integresql
+```
+
+## Contributing
+
+Pull requests are welcome. For major changes, please [open an issue](https://github.com/allaboutapps/integresql/issues/new) first to discuss what you would like to change.
+
+Please make sure to update tests as appropriate.
+
+### Development setup
+
+`IntegreSQL` requires the following local setup for development:
+
+- [Docker CE](https://docs.docker.com/install/) (19.03 or above)
+- [Docker Compose](https://docs.docker.com/compose/install/) (1.25 or above)
+
+The project makes use of the [devcontainer functionality](https://code.visualstudio.com/docs/remote/containers) provided by [Visual Studio Code](https://code.visualstudio.com/) so no local installation of a Go compiler is required when using VSCode as an IDE.
+
+Should you prefer to develop `IntegreSQL` without the Docker setup, please ensure a working [Go](https://golang.org/dl/) (1.14 or above) environment has been configured as well as a PostgreSQL instance is available (tested against version 12 or above, but *should* be compatible to lower versions) and the appropriate environment variables have been configured as described in the [Install](#install) section.
+
+### Development quickstart
+
+1. Start the local docker-compose setup and open an interactive shell in the development container:
+
+```bash
+# Build the development Docker container, start it and open a shell
+./docker-helper.sh --up
+```
+
+2. Initialize the project, downloading all dependencies and tools required (executed within the dev container):
+
+```bash
+# Init dependencies/tools
+make init
+
+# Build executable (generate, format, build, vet)
+make
+```
+
+3. Execute project tests and start server:
+
+```bash
+# Execute tests
+make test
+
+# Run IntegreSQL server with config from environment
+integresql
+```
+
+## Maintainers
+
+- [Nick Müller - @MorpheusXAUT](https://github.com/MorpheusXAUT)
+- [Mario Ranftl - @majodev](https://github.com/majodev)
+
+## License
+
+[MIT](LICENSE) © 2020 aaa – all about apps GmbH | Nick Müller | Mario Ranftl and the `IntegreSQL` project contributors