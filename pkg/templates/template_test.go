--- conflicted
+++ resolved
@@ -29,17 +29,10 @@
 // 	ctx := context.Background()
 // 	goroutineNum := 10
 
-<<<<<<< HEAD
 // 	// initalize a new template, not ready yet
-// 	t1 := templates.NewTemplate(db.Database{TemplateHash: "123"})
+// 	t1 := templates.NewTemplate("123", templates.TemplateConfig{})
 // 	state := t1.GetState(ctx)
 // 	assert.Equal(t, templates.TemplateStateInit, state)
-=======
-	// initalize a new template, not ready yet
-	t1 := templates.NewTemplate("123", templates.TemplateConfig{})
-	state := t1.GetState(ctx)
-	assert.Equal(t, templates.TemplateStateInit, state)
->>>>>>> c052a247
 
 // 	var wg sync.WaitGroup
 // 	errsChan := make(chan error, 2*goroutineNum)
