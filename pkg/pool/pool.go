--- conflicted
+++ resolved
@@ -389,53 +389,6 @@
 	case id := <-pool.dirty:
 		// fmt.Printf("pushNotReturnedDirtyToCleaning %d\n", id)
 		pool.Lock()
-<<<<<<< HEAD
-		reg.End()
-
-		// sanity check, should never happen
-		if index < 0 || index >= len(pool.dbs) {
-			// if something is wrong with the received index, just return, don't try any other time (maybe RemoveAll was requested)
-			return db.TestDatabase{}, ErrInvalidIndex
-		}
-
-		testDB = pool.dbs[index]
-		pool.Unlock()
-
-		if testDB.state == dbStateReady {
-			// this DB is 'ready' already, we can skip it and search for a waitingForCleaning one
-			continue
-		}
-
-		if err := pool.recreateDB(ctx, &testDB); err != nil {
-			// this database remains 'dirty'
-			if !pool.EnableDBRecreate {
-				pool.dirty <- testDB.ID
-			}
-
-			continue
-		}
-
-		found = true
-		break
-	}
-
-	if !found {
-		return db.TestDatabase{}, ErrPoolFull
-	}
-
-	pool.Lock()
-	defer pool.Unlock()
-
-	if shouldKeepDirty {
-		testDB.state = dbStateDirty
-		pool.dbs[index] = testDB
-
-		if !pool.EnableDBRecreate {
-			pool.dirty <- testDB.ID
-		}
-
-		return testDB.TestDatabase, nil
-=======
 		defer pool.Unlock()
 		testDB := pool.dbs[id]
 		testDB.state = dbStateWaitingForCleaning
@@ -443,7 +396,6 @@
 		pool.waitingForCleaning <- id
 	default:
 		// noop
->>>>>>> bcd97786
 	}
 }
 
