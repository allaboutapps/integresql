package pool

import (
	"context"
	"errors"
	"fmt"
	"runtime/trace"
	"sync"
	"time"

	"github.com/allaboutapps/integresql/pkg/db"
)

var (
	ErrPoolFull     = errors.New("database pool is full")
	ErrInvalidState = errors.New("database state is not valid for this operation")
	ErrInvalidIndex = errors.New("invalid database index (id)")
	ErrTimeout      = errors.New("timeout when waiting for ready db")
	ErrTestDBInUse  = errors.New("test database is in use, close the connection before dropping")
	ErrUnsupported  = errors.New("this operation is not supported with the current pooling strategy")
)

type dbState int // Indicates a current DB state.

const (
	dbStateReady              dbState = iota // Initialized according to a template and ready to be picked up.
	dbStateDirty                             // Currently in use.
	dbStateWaitingForCleaning                // Returned to the pool, waiting for the cleaning.
)

const stopWorkerMessage int = -1

<<<<<<< HEAD
type PoolConfig struct {
	MaxPoolSize      int
	InitialPoolSize  int
	TestDBNamePrefix string
	NumOfWorkers     int  // Number of cleaning workers (each hash pool has enables this number of workers)
	ForceDBReturn    bool // Force returning test DB. If set to false, test databases that are 'dirty' can be recycled (in not actually used).
}

type DBPool struct {
	PoolConfig

	pools map[string]*dbHashPool // map[hash]
	mutex sync.RWMutex
}

// forceDBReturn set to false will allow reusing test databases that are marked as 'dirty'.
// Otherwise, test DB has to be returned when no longer needed and there are higher chances of getting ErrPoolFull when requesting a new DB.
func NewDBPool(cfg PoolConfig) *DBPool {
	return &DBPool{
		pools:      make(map[string]*dbHashPool),
		PoolConfig: cfg,
	}
}

// RecreateDBFunc callback executed when a pool is extended or the DB cleaned up by a worker.
type RecreateDBFunc func(ctx context.Context, testDB db.TestDatabase, templateName string) error

func makeActualRecreateTestDBFunc(templateName string, userRecreateFunc RecreateDBFunc) recreateTestDBFunc {
	return func(ctx context.Context, testDBWrapper *existingDB) error {
		testDBWrapper.createdAt = time.Now()
		return userRecreateFunc(ctx, testDBWrapper.TestDatabase, templateName)
	}
}

type recreateTestDBFunc func(context.Context, *existingDB) error

=======
>>>>>>> c052a247
type existingDB struct {
	state     dbState
	createdAt time.Time
	db.TestDatabase
}

// HashPool holds a test DB pool for a certain hash. Each HashPool is running cleanup workers in background.
type HashPool struct {
	dbs                []existingDB
	ready              chan int // ID of initalized DBs according to a template, ready to pick them up
	waitingForCleaning chan int // ID of returned DBs, need to be recreated to reuse them
	dirty              chan int // ID of DBs that were given away and are currenly in use

	recreateDB recreateTestDBFunc
	templateDB db.Database
	PoolConfig

	sync.RWMutex
	wg sync.WaitGroup
}

// NewHashPool creates new hash pool with the given config.
// If EnableDBRecreate is true, cleanup workers start automatically.
func NewHashPool(cfg PoolConfig, templateDB db.Database, initDBFunc RecreateDBFunc) *HashPool {

	pool := &HashPool{
		dbs:                make([]existingDB, 0, cfg.MaxPoolSize),
		ready:              make(chan int, cfg.MaxPoolSize),
		waitingForCleaning: make(chan int, cfg.MaxPoolSize),
		dirty:              make(chan int, 3*cfg.MaxPoolSize), // here indexes can be duplicated

		recreateDB: makeActualRecreateTestDBFunc(templateDB.Config.Database, initDBFunc),
		templateDB: templateDB,
		PoolConfig: cfg,
	}

	if pool.EnableDBRecreate {
		pool.enableWorkers()
	}

	return pool
}

func (pool *HashPool) Stop() {
	close(pool.waitingForCleaning)
	pool.wg.Wait()
}

<<<<<<< HEAD
// GetTestDatabase picks up a ready to use test DB. It waits the given timeout until a DB is available.
// If there is no DB ready and time elapses, ErrTimeout is returned.
// Otherwise, the obtained test DB is marked as 'dirty' and can be reused only if returned to the pool.
func (p *DBPool) GetTestDatabase(ctx context.Context, hash string, timeout time.Duration) (db db.TestDatabase, err error) {

	// !
	// DBPool locked
	reg := trace.StartRegion(ctx, "wait_for_lock_main_pool")
	p.mutex.RLock()
	reg.End()
	pool := p.pools[hash]

	if pool == nil {
		// no such pool
		p.mutex.RUnlock()
		err = ErrUnknownHash
		return
	}

	// fmt.Printf("pool#%s: ready=%d, dirty=%d, waitingForCleaning=%d, dbs=%d initial=%d max=%d (GetTestDatabase)\n", hash, len(pool.ready), len(pool.dirty), len(pool.waitingForCleaning), len(pool.dbs), p.PoolConfig.InitialPoolSize, p.PoolConfig.MaxPoolSize)

	forceReturn := p.ForceDBReturn

	p.mutex.RUnlock()
	// DBPool unlocked
	// !

=======
func (pool *HashPool) GetTestDatabase(ctx context.Context, hash string, timeout time.Duration) (db db.TestDatabase, err error) {
>>>>>>> c052a247
	var index int
	if forceReturn {
		select {
		case <-time.After(timeout):
			err = ErrTimeout
			return
		case index = <-pool.ready:
		}
	} else {
		// wait indefinately!
		// fmt.Printf("pool#%s: waiting for ready ID...\n", hash)
		select {
		case <-ctx.Done():
			err = ErrTimeout
			return
		case index = <-pool.ready:
		}

		// fmt.Printf("pool#%s: got ready ID=%v\n", hash, index)
	}

<<<<<<< HEAD
	// !
	// dbHashPool locked

	reg = trace.StartRegion(ctx, "wait_for_lock_hash_pool")
=======
	reg := trace.StartRegion(ctx, "wait_for_lock_hash_pool")
>>>>>>> c052a247
	pool.Lock()
	defer pool.Unlock()

	reg.End()

	// sanity check, should never happen
	if index < 0 || index >= len(pool.dbs) {
		err = ErrInvalidIndex
		return
	}

	testDB := pool.dbs[index]
	// sanity check, should never happen - we got this index from 'ready' channel
	if testDB.state != dbStateReady {

		// fmt.Printf("pool#%s: GetTestDatabase ErrInvalidState ID=%v\n", hash, index)

		err = ErrInvalidState
		return
	}

	testDB.state = dbStateDirty
	pool.dbs[index] = testDB

	select {
	case pool.dirty <- index:
		// sent to dirty without blocking
	default:
		// channel is full
	}

	// LEGACY HANDLING: we try to ensure that InitialPoolSize count is staying ready
	// thus, we try to move the oldest dirty dbs into cleaning
	if !forceReturn {
		// pool.Lock()
		if len(pool.dbs) >= p.PoolConfig.MaxPoolSize {
			go pool.pushNotReturnedDirtyToCleaning()
		}
		// pool.Unlock()
	}

	// LEGACY HANDLING: Always try to extend in the BG until we reach the max pool limit...
	if !forceReturn && len(pool.dbs) < p.PoolConfig.MaxPoolSize {

		go func(pool *dbHashPool, testDBNamePrefix string) {
			// fmt.Printf("pool#%s: bg extend...\n", hash)
			newTestDB, err := pool.extend(context.Background(), dbStateReady, testDBNamePrefix)
			if err != nil {
				// fmt.Printf("pool#%s: extend failed with error: %v\n", hash, err)
				return
			}

			// fmt.Printf("pool#%s: extended ID=%v\n", hash, newTestDB.ID)
			pool.ready <- newTestDB.ID
		}(pool, p.PoolConfig.TestDBNamePrefix)
	}

	return testDB.TestDatabase, nil
<<<<<<< HEAD
	// dbHashPool unlocked
	// !
}

// AddTestDatabase adds a new test DB to the pool and creates it according to the template.
// The new test DB is marked as 'Ready' and can be picked up with GetTestDatabase.
// If the pool size has already reached MAX, ErrPoolFull is returned.
func (p *DBPool) AddTestDatabase(ctx context.Context, templateDB db.Database, initFunc RecreateDBFunc) error {
	hash := templateDB.TemplateHash
=======
>>>>>>> c052a247

}

func (pool *HashPool) AddTestDatabase(ctx context.Context, templateDB db.Database) error {

<<<<<<< HEAD
	// fmt.Printf("pool#%s: ready=%d, dirty=%d, waitingForCleaning=%d, dbs=%d initial=%d max=%d (AddTestDatabase)\n", hash, len(pool.ready), len(pool.dirty), len(pool.waitingForCleaning), len(pool.dbs), p.PoolConfig.InitialPoolSize, p.PoolConfig.MaxPoolSize)

	p.mutex.Unlock()
	// DBPool unlocked
	// !

	newTestDB, err := pool.extend(ctx, dbStateReady, p.PoolConfig.TestDBNamePrefix)
	if err != nil {
=======
	newTestDB, err := pool.extend(ctx, dbStateReady)
	if err != nil {
		if errors.Is(err, ErrPoolFull) && !pool.EnableDBRecreate {
			// we can try to recreate test databases that are 'dirty'
			_, err := pool.recreateDirtyDB(ctx, false /* shouldKeepDirty */)
			return err
		}

>>>>>>> c052a247
		return err
	}

	// and add its index to 'ready'
	pool.ready <- newTestDB.ID

	return nil
}

<<<<<<< HEAD
// AddTestDatabase adds a new test DB to the pool, creates it according to the template, and returns it right away to the caller.
// The new test DB is marked as 'IsUse' and won't be picked up with GetTestDatabase, until it's returned to the pool.
func (p *DBPool) ExtendPool(ctx context.Context, templateDB db.Database) (db.TestDatabase, error) {

	if !p.ForceDBReturn {
		return db.TestDatabase{}, ErrUnsupported
	}

	hash := templateDB.TemplateHash

	// !
	// DBPool locked
	reg := trace.StartRegion(ctx, "wait_for_lock_main_pool")
	p.mutex.Lock()
	reg.End()
	pool := p.pools[hash]

	if pool == nil {
		// meant to be only for already initialized pools
		p.mutex.Unlock()
		return db.TestDatabase{}, ErrUnknownHash
	}

	// fmt.Printf("pool#%s: ready=%d, dirty=%d, waitingForCleaning=%d, dbs=%d initial=%d max=%d (ExtendPool)\n", hash, len(pool.ready), len(pool.dirty), len(pool.waitingForCleaning), len(pool.dbs), p.PoolConfig.InitialPoolSize, p.PoolConfig.MaxPoolSize)

	p.mutex.Unlock()
	// DBPool unlocked
	// !
=======
func (pool *HashPool) ExtendPool(ctx context.Context, templateDB db.Database) (db.TestDatabase, error) {
>>>>>>> c052a247

	// because we return it right away, we treat it as 'dirty'
	testDB, err := pool.extend(ctx, dbStateDirty)
	if err != nil {
<<<<<<< HEAD
=======
		if errors.Is(err, ErrPoolFull) && !pool.EnableDBRecreate {
			// we can try to recreate test databases that are 'dirty'
			return pool.recreateDirtyDB(ctx, true /* shouldKeepDirty */)
		}

>>>>>>> c052a247
		return db.TestDatabase{}, err
	}

	select {
	case pool.dirty <- testDB.ID:
		// sent to dirty without blocking
	default:
		// channel is full
	}

	return testDB, nil
}

<<<<<<< HEAD
// RestoreTestDatabase recreates the given test DB and returns it back to the pool.
// To have it recreated, it is added to 'waitingForCleaning' channel.
// If the test DB is in a different state than 'dirty', ErrInvalidState is returned.
func (p *DBPool) RestoreTestDatabase(ctx context.Context, hash string, id int) error {

	// !
	// DBPool locked
	reg := trace.StartRegion(ctx, "wait_for_lock_main_pool")
	p.mutex.Lock()
	reg.End()
	pool := p.pools[hash]

	if pool == nil {
		// no such pool
		p.mutex.Unlock()
		return ErrUnknownHash
	}

	// fmt.Printf("pool#%s: ready=%d, dirty=%d, waitingForCleaning=%d, dbs=%d initial=%d max=%d (RestoreTestDatabase)\n", hash, len(pool.ready), len(pool.dirty), len(pool.waitingForCleaning), len(pool.dbs), p.PoolConfig.InitialPoolSize, p.PoolConfig.MaxPoolSize)

	// !
	// dbHashPool locked
	reg = trace.StartRegion(ctx, "wait_for_lock_hash_pool")
=======
func (pool *HashPool) RecreateTestDatabase(ctx context.Context, hash string, id int) error {
	reg := trace.StartRegion(ctx, "wait_for_lock_hash_pool")
>>>>>>> c052a247
	pool.Lock()
	defer pool.Unlock()
	reg.End()

	if id < 0 || id >= len(pool.dbs) {
		return ErrInvalidIndex
	}

	// check if db is in the correct state
	testDB := pool.dbs[id]
	if testDB.state == dbStateReady {
		return nil
	}

	if testDB.state != dbStateDirty {
		return ErrInvalidState
	}

	testDB.state = dbStateWaitingForCleaning
	pool.dbs[id] = testDB

	// add it to waitingForCleaning channel, to have it cleaned up by the worker
	pool.waitingForCleaning <- id

	return nil

<<<<<<< HEAD
// ReturnTestDatabase returns the given test DB directly to the pool, without cleaning (recreating it).
// If the test DB is in a different state than 'dirty', ErrInvalidState is returned.
func (p *DBPool) ReturnTestDatabase(ctx context.Context, hash string, id int) error {
	// !
	// DBPool locked
	reg := trace.StartRegion(ctx, "wait_for_lock_main_pool")
	p.mutex.Lock()
	reg.End()
	pool := p.pools[hash]

	if pool == nil {
		// no such pool
		p.mutex.Unlock()
		return ErrUnknownHash
	}

	// fmt.Printf("pool#%s: ready=%d, dirty=%d, waitingForCleaning=%d, dbs=%d initial=%d max=%d (ReturnTestDatabase)\n", hash, len(pool.ready), len(pool.dirty), len(pool.waitingForCleaning), len(pool.dbs), p.PoolConfig.InitialPoolSize, p.PoolConfig.MaxPoolSize)

	p.mutex.Unlock()
=======
}
>>>>>>> c052a247

func (pool *HashPool) ReturnTestDatabase(ctx context.Context, hash string, id int) error {
	pool.Lock()
	defer pool.Unlock()

	if id < 0 || id >= len(pool.dbs) {
		return ErrInvalidIndex
	}

	// check if db is in the correct state
	testDB := pool.dbs[id]
	if testDB.state == dbStateReady {
		return nil
	}

	// if not in use, it will be cleaned up by a worker
	if testDB.state != dbStateDirty {
		return ErrInvalidState
	}

	testDB.state = dbStateReady
	pool.dbs[id] = testDB

	pool.ready <- id

	return nil

<<<<<<< HEAD
	// !
	// DBPool locked
	p.mutex.Lock()
	defer p.mutex.Unlock()

	pool := p.pools[hash]

	if pool == nil {
		// no such pool
		return ErrUnknownHash
	}

	// fmt.Printf("pool#%s: ready=%d, dirty=%d, waitingForCleaning=%d, dbs=%d initial=%d max=%d (RemoveAllWithHash)\n", hash, len(pool.ready), len(pool.dirty), len(pool.waitingForCleaning), len(pool.dbs), p.PoolConfig.InitialPoolSize, p.PoolConfig.MaxPoolSize)

	if err := pool.removeAll(removeFunc); err != nil {
		return err
	}

	// all DBs have been removed, now remove the pool itself
	delete(p.pools, hash)

	return nil
	// DBPool unlocked
	// !
}

// RemoveAll removes all tracked pools.
func (p *DBPool) RemoveAll(ctx context.Context, removeFunc func(db.TestDatabase) error) error {
	// !
	// DBPool locked
	p.mutex.Lock()
	defer p.mutex.Unlock()

	for hash, pool := range p.pools {
		if err := pool.removeAll(removeFunc); err != nil {
			return err
		}

		delete(p.pools, hash)
	}

	return nil
	// DBPool unlocked
	// !
=======
>>>>>>> c052a247
}

func (pool *HashPool) enableWorkers() {
	if !pool.EnableDBRecreate {
		return
	}

	for i := 0; i < pool.NumOfWorkers; i++ {
		pool.wg.Add(1)
		go func() {
			defer pool.wg.Done()
			pool.workerCleanUpTask()
		}()
	}
}

// workerCleanUpTask reads 'waitingForCleaning' channel and cleans up a test DB with the received index.
// When the DB is recreated according to a template, its index goes to the 'ready' channel.
func (pool *HashPool) workerCleanUpTask() {

	for id := range pool.waitingForCleaning {
		if id == stopWorkerMessage {
			break
		}

		// fmt.Printf("workerCleanUpReturnedDB %d\n", id)

		ctx, task := trace.NewTask(context.Background(), "worker_cleanup_task")

		regLock := trace.StartRegion(ctx, "worker_wait_for_rlock_hash_pool")
		pool.RLock()
		regLock.End()

		if id < 0 || id >= len(pool.dbs) {
			// sanity check, should never happen
			pool.RUnlock()
			task.End()
			continue
		}
		testDB := pool.dbs[id]
		pool.RUnlock()

		if testDB.state != dbStateWaitingForCleaning {
			task.End()
			continue
		}

		reg := trace.StartRegion(ctx, "worker_cleanup")
		if err := pool.recreateDB(ctx, &testDB); err != nil {
			// TODO anna: error handling
			// fmt.Printf("workerCleanUpReturnedDB: failed to clean up DB ID='%v': %v\n", id, err)
			task.End()

			// LEGACY HANDLING: we guarantee FIFO, we must keeping trying to clean up **exactly this** test database!
			if !pool.forceDBReturn && errors.Is(err, ErrTestDBInUse) {

				// fmt.Printf("workerCleanUpReturnedDB: scheduling retry cleanup for ID='%v'...\n", id)

				go func(id int) {
					time.Sleep(250 * time.Millisecond)
					// fmt.Printf("integworkerCleanUpReturnedDBresql: push DB ID='%v' into retry.", id)
					pool.waitingForCleaning <- id
				}(id)
			}

			continue
		}

		regLock = trace.StartRegion(ctx, "worker_wait_for_lock_hash_pool")
		pool.Lock()
		regLock.End()

		testDB.state = dbStateReady
		pool.dbs[id] = testDB

		pool.Unlock()

		pool.ready <- testDB.ID

		reg.End()
		task.End()
	}
}

func (pool *HashPool) extend(ctx context.Context, state dbState) (db.TestDatabase, error) {
	// !
	// HashPool locked
	reg := trace.StartRegion(ctx, "extend_wait_for_lock_hash_pool")
	pool.Lock()
	defer pool.Unlock()
	reg.End()

	// get index of a next test DB - its ID
	index := len(pool.dbs)
	if index == cap(pool.dbs) {
		return db.TestDatabase{}, ErrPoolFull
	}

	// initalization of a new DB using template config
	newTestDB := existingDB{
		state:     state,
		createdAt: time.Now(),
		TestDatabase: db.TestDatabase{
			Database: db.Database{
				TemplateHash: pool.templateDB.TemplateHash,
				Config:       pool.templateDB.Config,
			},
			ID: index,
		},
	}
	// set DB name
	newTestDB.Database.Config.Database = makeDBName(pool.TestDBNamePrefix, pool.templateDB.TemplateHash, index)

	if err := pool.recreateDB(ctx, &newTestDB); err != nil {
		return db.TestDatabase{}, err
	}

	// add new test DB to the pool
	pool.dbs = append(pool.dbs, newTestDB)

	return newTestDB.TestDatabase, nil
	// HashPool unlocked
	// !
}

<<<<<<< HEAD
// Select a longest issued DB from the dirty channel and push it to the waitingForCleaning channel.
// Wait until there is a dirty DB...
func (pool *dbHashPool) pushNotReturnedDirtyToCleaning() {

	select {
	case id := <-pool.dirty:
		// fmt.Printf("pushNotReturnedDirtyToCleaning %d\n", id)
=======
// recreateDirtyDB recreates one DB that is 'dirty' and to which no db clients are connected (so it can be dropped).
// If shouldKeepDirty is set to true, the DB state remains 'dirty'. Otherwise, it is marked as 'Ready'
// and can be obtained again with GetTestDatabase request - in such case error is nil but returned db.TestDatabase is empty.
func (pool *HashPool) recreateDirtyDB(ctx context.Context, shouldKeepDirty bool) (db.TestDatabase, error) {
	var testDB existingDB
	var index int
	found := false

	// we want to search in loop for a dirty DB that could be reused
	tryTimes := 5
	for i := 0; i < tryTimes; i++ {

		timeout := 100 * time.Millisecond // arbitrary small timeout not to cause deadlock

		select {
		case <-time.After(timeout):
			return db.TestDatabase{}, ErrPoolFull
		case index = <-pool.dirty:
		}

		// !
		// HashPool locked
		reg := trace.StartRegion(ctx, "wait_for_lock_hash_pool")
>>>>>>> c052a247
		pool.Lock()
		defer pool.Unlock()
		testDB := pool.dbs[id]
		testDB.state = dbStateWaitingForCleaning
		pool.dbs[id] = testDB
		pool.waitingForCleaning <- id
	default:
		// noop
	}
<<<<<<< HEAD
=======

	// if shouldKeepDirty is false, we can add this DB to the ready pool
	testDB.state = dbStateReady
	pool.dbs[index] = testDB
	pool.ready <- index

	return db.TestDatabase{}, nil
	// HashPool unlocked
	// !
>>>>>>> c052a247
}

func (pool *HashPool) RemoveAll(ctx context.Context, removeFunc RemoveDBFunc) error {

	// stop the worker
	// we don't close here because if the remove operation fails, we want to be able to repeat it
	for i := 0; i < pool.NumOfWorkers; i++ {
		pool.waitingForCleaning <- stopWorkerMessage
	}
	pool.wg.Wait()

	// !
	// HashPool locked
	pool.Lock()
	defer pool.Unlock()

	if len(pool.dbs) == 0 {
		return nil
	}

	// remove from back to be able to repeat operation in case of error
	for id := len(pool.dbs) - 1; id >= 0; id-- {
		testDB := pool.dbs[id].TestDatabase

		if err := removeFunc(ctx, testDB); err != nil {
			return err
		}

		if len(pool.dbs) > 1 {
			pool.dbs = pool.dbs[:len(pool.dbs)-1]
		}
	}

	// close all only if removal of all succeeded
	pool.dbs = nil
	close(pool.waitingForCleaning)

	return nil
	// HashPool unlocked
	// !
}<|MERGE_RESOLUTION|>--- conflicted
+++ resolved
@@ -30,45 +30,6 @@
 
 const stopWorkerMessage int = -1
 
-<<<<<<< HEAD
-type PoolConfig struct {
-	MaxPoolSize      int
-	InitialPoolSize  int
-	TestDBNamePrefix string
-	NumOfWorkers     int  // Number of cleaning workers (each hash pool has enables this number of workers)
-	ForceDBReturn    bool // Force returning test DB. If set to false, test databases that are 'dirty' can be recycled (in not actually used).
-}
-
-type DBPool struct {
-	PoolConfig
-
-	pools map[string]*dbHashPool // map[hash]
-	mutex sync.RWMutex
-}
-
-// forceDBReturn set to false will allow reusing test databases that are marked as 'dirty'.
-// Otherwise, test DB has to be returned when no longer needed and there are higher chances of getting ErrPoolFull when requesting a new DB.
-func NewDBPool(cfg PoolConfig) *DBPool {
-	return &DBPool{
-		pools:      make(map[string]*dbHashPool),
-		PoolConfig: cfg,
-	}
-}
-
-// RecreateDBFunc callback executed when a pool is extended or the DB cleaned up by a worker.
-type RecreateDBFunc func(ctx context.Context, testDB db.TestDatabase, templateName string) error
-
-func makeActualRecreateTestDBFunc(templateName string, userRecreateFunc RecreateDBFunc) recreateTestDBFunc {
-	return func(ctx context.Context, testDBWrapper *existingDB) error {
-		testDBWrapper.createdAt = time.Now()
-		return userRecreateFunc(ctx, testDBWrapper.TestDatabase, templateName)
-	}
-}
-
-type recreateTestDBFunc func(context.Context, *existingDB) error
-
-=======
->>>>>>> c052a247
 type existingDB struct {
 	state     dbState
 	createdAt time.Time
@@ -105,9 +66,7 @@
 		PoolConfig: cfg,
 	}
 
-	if pool.EnableDBRecreate {
-		pool.enableWorkers()
-	}
+	pool.enableWorkers()
 
 	return pool
 }
@@ -117,39 +76,10 @@
 	pool.wg.Wait()
 }
 
-<<<<<<< HEAD
-// GetTestDatabase picks up a ready to use test DB. It waits the given timeout until a DB is available.
-// If there is no DB ready and time elapses, ErrTimeout is returned.
-// Otherwise, the obtained test DB is marked as 'dirty' and can be reused only if returned to the pool.
-func (p *DBPool) GetTestDatabase(ctx context.Context, hash string, timeout time.Duration) (db db.TestDatabase, err error) {
-
-	// !
-	// DBPool locked
-	reg := trace.StartRegion(ctx, "wait_for_lock_main_pool")
-	p.mutex.RLock()
-	reg.End()
-	pool := p.pools[hash]
-
-	if pool == nil {
-		// no such pool
-		p.mutex.RUnlock()
-		err = ErrUnknownHash
-		return
-	}
-
-	// fmt.Printf("pool#%s: ready=%d, dirty=%d, waitingForCleaning=%d, dbs=%d initial=%d max=%d (GetTestDatabase)\n", hash, len(pool.ready), len(pool.dirty), len(pool.waitingForCleaning), len(pool.dbs), p.PoolConfig.InitialPoolSize, p.PoolConfig.MaxPoolSize)
-
-	forceReturn := p.ForceDBReturn
-
-	p.mutex.RUnlock()
-	// DBPool unlocked
-	// !
-
-=======
 func (pool *HashPool) GetTestDatabase(ctx context.Context, hash string, timeout time.Duration) (db db.TestDatabase, err error) {
->>>>>>> c052a247
+
 	var index int
-	if forceReturn {
+	if pool.EnableDBRecreate {
 		select {
 		case <-time.After(timeout):
 			err = ErrTimeout
@@ -158,7 +88,7 @@
 		}
 	} else {
 		// wait indefinately!
-		// fmt.Printf("pool#%s: waiting for ready ID...\n", hash)
+		fmt.Printf("pool#%s: waiting for ready ID...\n", hash)
 		select {
 		case <-ctx.Done():
 			err = ErrTimeout
@@ -166,18 +96,18 @@
 		case index = <-pool.ready:
 		}
 
-		// fmt.Printf("pool#%s: got ready ID=%v\n", hash, index)
-	}
-
-<<<<<<< HEAD
-	// !
-	// dbHashPool locked
-
-	reg = trace.StartRegion(ctx, "wait_for_lock_hash_pool")
-=======
+		fmt.Printf("pool#%s: got ready ID=%v\n", hash, index)
+	}
+
 	reg := trace.StartRegion(ctx, "wait_for_lock_hash_pool")
->>>>>>> c052a247
 	pool.Lock()
+
+	// LEGACY HANDLING: we try to ensure that InitialPoolSize count is staying ready
+	// thus, we try to move the oldest dirty dbs into cleaning
+	if !pool.EnableDBRecreate && len(pool.dbs) >= pool.PoolConfig.MaxPoolSize {
+		go pool.pushNotReturnedDirtyToCleaning()
+	}
+
 	defer pool.Unlock()
 
 	reg.End()
@@ -192,7 +122,7 @@
 	// sanity check, should never happen - we got this index from 'ready' channel
 	if testDB.state != dbStateReady {
 
-		// fmt.Printf("pool#%s: GetTestDatabase ErrInvalidState ID=%v\n", hash, index)
+		fmt.Printf("pool#%s: GetTestDatabase ErrInvalidState ID=%v\n", hash, index)
 
 		err = ErrInvalidState
 		return
@@ -208,69 +138,38 @@
 		// channel is full
 	}
 
-	// LEGACY HANDLING: we try to ensure that InitialPoolSize count is staying ready
-	// thus, we try to move the oldest dirty dbs into cleaning
-	if !forceReturn {
-		// pool.Lock()
-		if len(pool.dbs) >= p.PoolConfig.MaxPoolSize {
-			go pool.pushNotReturnedDirtyToCleaning()
-		}
-		// pool.Unlock()
-	}
-
 	// LEGACY HANDLING: Always try to extend in the BG until we reach the max pool limit...
-	if !forceReturn && len(pool.dbs) < p.PoolConfig.MaxPoolSize {
-
-		go func(pool *dbHashPool, testDBNamePrefix string) {
-			// fmt.Printf("pool#%s: bg extend...\n", hash)
-			newTestDB, err := pool.extend(context.Background(), dbStateReady, testDBNamePrefix)
+	if !pool.EnableDBRecreate && len(pool.dbs) < pool.PoolConfig.MaxPoolSize {
+
+		go func(pool *HashPool, testDBNamePrefix string) {
+			fmt.Printf("pool#%s: bg extend...\n", hash)
+			newTestDB, err := pool.extend(context.Background(), dbStateReady)
 			if err != nil {
-				// fmt.Printf("pool#%s: extend failed with error: %v\n", hash, err)
+				fmt.Printf("pool#%s: extend failed with error: %v\n", hash, err)
 				return
 			}
 
-			// fmt.Printf("pool#%s: extended ID=%v\n", hash, newTestDB.ID)
+			fmt.Printf("pool#%s: extended ID=%v\n", hash, newTestDB.ID)
 			pool.ready <- newTestDB.ID
-		}(pool, p.PoolConfig.TestDBNamePrefix)
-	}
+		}(pool, pool.TestDBNamePrefix)
+	}
+
+	fmt.Printf("pool#%s: ready=%d, dirty=%d, waitingForCleaning=%d, dbs=%d initial=%d max=%d (GetTestDatabase)\n", hash, len(pool.ready), len(pool.dirty), len(pool.waitingForCleaning), len(pool.dbs), pool.PoolConfig.InitialPoolSize, pool.PoolConfig.MaxPoolSize)
 
 	return testDB.TestDatabase, nil
-<<<<<<< HEAD
-	// dbHashPool unlocked
-	// !
-}
-
-// AddTestDatabase adds a new test DB to the pool and creates it according to the template.
-// The new test DB is marked as 'Ready' and can be picked up with GetTestDatabase.
-// If the pool size has already reached MAX, ErrPoolFull is returned.
-func (p *DBPool) AddTestDatabase(ctx context.Context, templateDB db.Database, initFunc RecreateDBFunc) error {
-	hash := templateDB.TemplateHash
-=======
->>>>>>> c052a247
 
 }
 
 func (pool *HashPool) AddTestDatabase(ctx context.Context, templateDB db.Database) error {
 
-<<<<<<< HEAD
-	// fmt.Printf("pool#%s: ready=%d, dirty=%d, waitingForCleaning=%d, dbs=%d initial=%d max=%d (AddTestDatabase)\n", hash, len(pool.ready), len(pool.dirty), len(pool.waitingForCleaning), len(pool.dbs), p.PoolConfig.InitialPoolSize, p.PoolConfig.MaxPoolSize)
-
-	p.mutex.Unlock()
-	// DBPool unlocked
-	// !
-
-	newTestDB, err := pool.extend(ctx, dbStateReady, p.PoolConfig.TestDBNamePrefix)
-	if err != nil {
-=======
 	newTestDB, err := pool.extend(ctx, dbStateReady)
 	if err != nil {
-		if errors.Is(err, ErrPoolFull) && !pool.EnableDBRecreate {
-			// we can try to recreate test databases that are 'dirty'
-			_, err := pool.recreateDirtyDB(ctx, false /* shouldKeepDirty */)
-			return err
-		}
-
->>>>>>> c052a247
+		// if errors.Is(err, ErrPoolFull) && !pool.EnableDBRecreate {
+		// 	// we can try to recreate test databases that are 'dirty'
+		// 	_, err := pool.recreateDirtyDB(ctx, false /* shouldKeepDirty */)
+		// 	return err
+		// }
+
 		return err
 	}
 
@@ -280,50 +179,20 @@
 	return nil
 }
 
-<<<<<<< HEAD
-// AddTestDatabase adds a new test DB to the pool, creates it according to the template, and returns it right away to the caller.
-// The new test DB is marked as 'IsUse' and won't be picked up with GetTestDatabase, until it's returned to the pool.
-func (p *DBPool) ExtendPool(ctx context.Context, templateDB db.Database) (db.TestDatabase, error) {
-
-	if !p.ForceDBReturn {
+func (pool *HashPool) ExtendPool(ctx context.Context, templateDB db.Database) (db.TestDatabase, error) {
+
+	if !pool.EnableDBRecreate {
 		return db.TestDatabase{}, ErrUnsupported
 	}
-
-	hash := templateDB.TemplateHash
-
-	// !
-	// DBPool locked
-	reg := trace.StartRegion(ctx, "wait_for_lock_main_pool")
-	p.mutex.Lock()
-	reg.End()
-	pool := p.pools[hash]
-
-	if pool == nil {
-		// meant to be only for already initialized pools
-		p.mutex.Unlock()
-		return db.TestDatabase{}, ErrUnknownHash
-	}
-
-	// fmt.Printf("pool#%s: ready=%d, dirty=%d, waitingForCleaning=%d, dbs=%d initial=%d max=%d (ExtendPool)\n", hash, len(pool.ready), len(pool.dirty), len(pool.waitingForCleaning), len(pool.dbs), p.PoolConfig.InitialPoolSize, p.PoolConfig.MaxPoolSize)
-
-	p.mutex.Unlock()
-	// DBPool unlocked
-	// !
-=======
-func (pool *HashPool) ExtendPool(ctx context.Context, templateDB db.Database) (db.TestDatabase, error) {
->>>>>>> c052a247
 
 	// because we return it right away, we treat it as 'dirty'
 	testDB, err := pool.extend(ctx, dbStateDirty)
 	if err != nil {
-<<<<<<< HEAD
-=======
-		if errors.Is(err, ErrPoolFull) && !pool.EnableDBRecreate {
-			// we can try to recreate test databases that are 'dirty'
-			return pool.recreateDirtyDB(ctx, true /* shouldKeepDirty */)
-		}
-
->>>>>>> c052a247
+		// if errors.Is(err, ErrPoolFull) && !pool.EnableDBRecreate {
+		// 	// we can try to recreate test databases that are 'dirty'
+		// 	return pool.recreateDirtyDB(ctx, true /* shouldKeepDirty */)
+		// }
+
 		return db.TestDatabase{}, err
 	}
 
@@ -337,34 +206,8 @@
 	return testDB, nil
 }
 
-<<<<<<< HEAD
-// RestoreTestDatabase recreates the given test DB and returns it back to the pool.
-// To have it recreated, it is added to 'waitingForCleaning' channel.
-// If the test DB is in a different state than 'dirty', ErrInvalidState is returned.
-func (p *DBPool) RestoreTestDatabase(ctx context.Context, hash string, id int) error {
-
-	// !
-	// DBPool locked
-	reg := trace.StartRegion(ctx, "wait_for_lock_main_pool")
-	p.mutex.Lock()
-	reg.End()
-	pool := p.pools[hash]
-
-	if pool == nil {
-		// no such pool
-		p.mutex.Unlock()
-		return ErrUnknownHash
-	}
-
-	// fmt.Printf("pool#%s: ready=%d, dirty=%d, waitingForCleaning=%d, dbs=%d initial=%d max=%d (RestoreTestDatabase)\n", hash, len(pool.ready), len(pool.dirty), len(pool.waitingForCleaning), len(pool.dbs), p.PoolConfig.InitialPoolSize, p.PoolConfig.MaxPoolSize)
-
-	// !
-	// dbHashPool locked
-	reg = trace.StartRegion(ctx, "wait_for_lock_hash_pool")
-=======
 func (pool *HashPool) RecreateTestDatabase(ctx context.Context, hash string, id int) error {
 	reg := trace.StartRegion(ctx, "wait_for_lock_hash_pool")
->>>>>>> c052a247
 	pool.Lock()
 	defer pool.Unlock()
 	reg.End()
@@ -391,29 +234,7 @@
 
 	return nil
 
-<<<<<<< HEAD
-// ReturnTestDatabase returns the given test DB directly to the pool, without cleaning (recreating it).
-// If the test DB is in a different state than 'dirty', ErrInvalidState is returned.
-func (p *DBPool) ReturnTestDatabase(ctx context.Context, hash string, id int) error {
-	// !
-	// DBPool locked
-	reg := trace.StartRegion(ctx, "wait_for_lock_main_pool")
-	p.mutex.Lock()
-	reg.End()
-	pool := p.pools[hash]
-
-	if pool == nil {
-		// no such pool
-		p.mutex.Unlock()
-		return ErrUnknownHash
-	}
-
-	// fmt.Printf("pool#%s: ready=%d, dirty=%d, waitingForCleaning=%d, dbs=%d initial=%d max=%d (ReturnTestDatabase)\n", hash, len(pool.ready), len(pool.dirty), len(pool.waitingForCleaning), len(pool.dbs), p.PoolConfig.InitialPoolSize, p.PoolConfig.MaxPoolSize)
-
-	p.mutex.Unlock()
-=======
-}
->>>>>>> c052a247
+}
 
 func (pool *HashPool) ReturnTestDatabase(ctx context.Context, hash string, id int) error {
 	pool.Lock()
@@ -441,59 +262,9 @@
 
 	return nil
 
-<<<<<<< HEAD
-	// !
-	// DBPool locked
-	p.mutex.Lock()
-	defer p.mutex.Unlock()
-
-	pool := p.pools[hash]
-
-	if pool == nil {
-		// no such pool
-		return ErrUnknownHash
-	}
-
-	// fmt.Printf("pool#%s: ready=%d, dirty=%d, waitingForCleaning=%d, dbs=%d initial=%d max=%d (RemoveAllWithHash)\n", hash, len(pool.ready), len(pool.dirty), len(pool.waitingForCleaning), len(pool.dbs), p.PoolConfig.InitialPoolSize, p.PoolConfig.MaxPoolSize)
-
-	if err := pool.removeAll(removeFunc); err != nil {
-		return err
-	}
-
-	// all DBs have been removed, now remove the pool itself
-	delete(p.pools, hash)
-
-	return nil
-	// DBPool unlocked
-	// !
-}
-
-// RemoveAll removes all tracked pools.
-func (p *DBPool) RemoveAll(ctx context.Context, removeFunc func(db.TestDatabase) error) error {
-	// !
-	// DBPool locked
-	p.mutex.Lock()
-	defer p.mutex.Unlock()
-
-	for hash, pool := range p.pools {
-		if err := pool.removeAll(removeFunc); err != nil {
-			return err
-		}
-
-		delete(p.pools, hash)
-	}
-
-	return nil
-	// DBPool unlocked
-	// !
-=======
->>>>>>> c052a247
 }
 
 func (pool *HashPool) enableWorkers() {
-	if !pool.EnableDBRecreate {
-		return
-	}
 
 	for i := 0; i < pool.NumOfWorkers; i++ {
 		pool.wg.Add(1)
@@ -513,7 +284,7 @@
 			break
 		}
 
-		// fmt.Printf("workerCleanUpReturnedDB %d\n", id)
+		fmt.Printf("workerCleanUpReturnedDB %d\n", id)
 
 		ctx, task := trace.NewTask(context.Background(), "worker_cleanup_task")
 
@@ -538,17 +309,17 @@
 		reg := trace.StartRegion(ctx, "worker_cleanup")
 		if err := pool.recreateDB(ctx, &testDB); err != nil {
 			// TODO anna: error handling
-			// fmt.Printf("workerCleanUpReturnedDB: failed to clean up DB ID='%v': %v\n", id, err)
+			fmt.Printf("workerCleanUpReturnedDB: failed to clean up DB ID='%v': %v\n", id, err)
 			task.End()
 
 			// LEGACY HANDLING: we guarantee FIFO, we must keeping trying to clean up **exactly this** test database!
-			if !pool.forceDBReturn && errors.Is(err, ErrTestDBInUse) {
-
-				// fmt.Printf("workerCleanUpReturnedDB: scheduling retry cleanup for ID='%v'...\n", id)
+			if !pool.EnableDBRecreate && errors.Is(err, ErrTestDBInUse) {
+
+				fmt.Printf("workerCleanUpReturnedDB: scheduling retry cleanup for ID='%v'...\n", id)
 
 				go func(id int) {
 					time.Sleep(250 * time.Millisecond)
-					// fmt.Printf("integworkerCleanUpReturnedDBresql: push DB ID='%v' into retry.", id)
+					fmt.Printf("integworkerCleanUpReturnedDBresql: push DB ID='%v' into retry.", id)
 					pool.waitingForCleaning <- id
 				}(id)
 			}
@@ -613,39 +384,13 @@
 	// !
 }
 
-<<<<<<< HEAD
 // Select a longest issued DB from the dirty channel and push it to the waitingForCleaning channel.
 // Wait until there is a dirty DB...
-func (pool *dbHashPool) pushNotReturnedDirtyToCleaning() {
+func (pool *HashPool) pushNotReturnedDirtyToCleaning() {
 
 	select {
 	case id := <-pool.dirty:
-		// fmt.Printf("pushNotReturnedDirtyToCleaning %d\n", id)
-=======
-// recreateDirtyDB recreates one DB that is 'dirty' and to which no db clients are connected (so it can be dropped).
-// If shouldKeepDirty is set to true, the DB state remains 'dirty'. Otherwise, it is marked as 'Ready'
-// and can be obtained again with GetTestDatabase request - in such case error is nil but returned db.TestDatabase is empty.
-func (pool *HashPool) recreateDirtyDB(ctx context.Context, shouldKeepDirty bool) (db.TestDatabase, error) {
-	var testDB existingDB
-	var index int
-	found := false
-
-	// we want to search in loop for a dirty DB that could be reused
-	tryTimes := 5
-	for i := 0; i < tryTimes; i++ {
-
-		timeout := 100 * time.Millisecond // arbitrary small timeout not to cause deadlock
-
-		select {
-		case <-time.After(timeout):
-			return db.TestDatabase{}, ErrPoolFull
-		case index = <-pool.dirty:
-		}
-
-		// !
-		// HashPool locked
-		reg := trace.StartRegion(ctx, "wait_for_lock_hash_pool")
->>>>>>> c052a247
+		fmt.Printf("pushNotReturnedDirtyToCleaning %d\n", id)
 		pool.Lock()
 		defer pool.Unlock()
 		testDB := pool.dbs[id]
@@ -655,18 +400,6 @@
 	default:
 		// noop
 	}
-<<<<<<< HEAD
-=======
-
-	// if shouldKeepDirty is false, we can add this DB to the ready pool
-	testDB.state = dbStateReady
-	pool.dbs[index] = testDB
-	pool.ready <- index
-
-	return db.TestDatabase{}, nil
-	// HashPool unlocked
-	// !
->>>>>>> c052a247
 }
 
 func (pool *HashPool) RemoveAll(ctx context.Context, removeFunc RemoveDBFunc) error {
